--- conflicted
+++ resolved
@@ -24,18 +24,9 @@
 const editor = shallowRef<monaco.editor.IStandaloneCodeEditor | null>(null);
 
 const { width, height } = useElementSize(monacoMount);
-<<<<<<< HEAD
 watchDebounced([width, height], () => editor.value?.layout(), {
   debounce: 100,
 });
-=======
-watch(
-  [width, height],
-  useDebounceFn(() => {
-    editor.value?.layout();
-  }, 100),
-);
->>>>>>> fdc16838
 
 let surpressChange = false;
 watch(
@@ -44,7 +35,7 @@
     surpressChange = true;
     editor.value?.setValue(props.keyedCode?.code ?? "<no code>");
     surpressChange = false;
-  },
+  }
 );
 
 const isReadonly = computed(() => props.keyedCode === null || props.isReadonly);
@@ -63,7 +54,7 @@
     const model = editor.value?.getModel();
     if (!model) return;
     monaco.editor.setModelLanguage(model, guessLanguage(v ?? ""));
-  },
+  }
 );
 
 function guessLanguage(name: string): "wgsl" | "json" {
@@ -88,18 +79,9 @@
     readOnly: isReadonly.value,
   });
 
-<<<<<<< HEAD
   editor.value.addCommand(monaco.KeyMod.CtrlCmd | monaco.KeyCode.KeyS, () => {
     showInfo("You don't need to save!");
   });
-=======
-  editor.value.addCommand(
-    monaco.KeyMod.CtrlCmd | monaco.KeyCode.KeyS,
-    function () {
-      showInfo("You don't need to save!");
-    },
-  );
->>>>>>> fdc16838
 
   editor.value.onDidChangeModelContent((e) => {
     if (surpressChange) return;
