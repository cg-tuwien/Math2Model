<script setup lang="ts">
import CodeEditor, { type KeyedCode } from "@/components/CodeEditor.vue";
import IconFolderMultipleOutline from "~icons/mdi/folder-multiple-outline";
import IconFileTreeOutline from "~icons/mdi/file-tree-outline";
import {
  ref,
  shallowRef,
  watch,
  watchEffect,
  onUnmounted,
  computed,
  h,
  type Ref,
  reactive,
} from "vue";
import { useDebounceFn, watchImmediate } from "@vueuse/core";
import { useStore } from "@/stores/store";
import {
  ReactiveFilesystem,
  makeFilePath,
  useTextFile,
  type FilePath,
} from "@/filesystem/reactive-files";
import { showError, showFileError } from "@/notification";
import {
  ReadonlyEulerAngles,
  ReadonlyVector3,
  useVirtualScene,
  type VirtualModelState,
} from "@/scenes/VirtualScene";
<<<<<<< HEAD
import { getOrCreateScene } from "@/filesystem/start-files";
import { assertUnreachable } from "@stefnotch/typestef/assert";
import { SceneFileName, serializeScene } from "@/filesystem/scene-file";
=======
import VirtualModel from "@/components/VirtualModel.vue";
import { assertUnreachable } from "@stefnotch/typestef/assert";
import { deserializeScene, serializeScene } from "@/filesystem/scene-file";
>>>>>>> eadb2da2
import type { Engine } from "@/engine/engine";
import HeartSphere from "@/shaders/HeartSphere.wgsl?raw";
import type { SelectMixedOption } from "naive-ui/es/select/src/interface";
import type { ObjectUpdate } from "./input/object-update";

// Unchanging props! No need to watch them.
const props = defineProps<{
  fs: ReactiveFilesystem;
  canvas: HTMLCanvasElement;
  engine: Engine;
}>();

const store = useStore();

// The underlying data
<<<<<<< HEAD
const { sceneFile, startFile } = getOrCreateScene(props.files, SceneFileName);
const scene = useVirtualScene();
watch(
  () => props.files.fileNames.value.get(SceneFileName),
  () => {
    try {
      const { sceneFile, startFile } = getOrCreateScene(
        props.files,
        SceneFileName
      );

      if (sceneFile !== null) {
        scene.api.value.fromSerialized(sceneFile);
      }
    } catch (e) {
      console.log("Could not deserialize scene file.");
    }
=======
const scenePath = makeFilePath("scene.json");
const sceneFile = useTextFile(scenePath, props.fs);
const scene = useVirtualScene();
watchEffect(() => {
  if (sceneFile.value === null) {
    scene.api.value.clear();
    return;
  }
  try {
    const sceneData = deserializeScene(sceneFile.value);
    scene.api.value.fromSerialized(sceneData);
  } catch (e) {
    showFileError("Could not load scene file", scenePath, e);
>>>>>>> eadb2da2
  }
});

const openFile = useOpenFile(
  // Open the first .wgsl file if it exists
  props.fs.listFiles().find((v) => v.endsWith(".wgsl")) ?? null,
  props.fs
);

const canvasContainer = ref<HTMLDivElement | null>(null);
const baseScene = shallowRef(props.engine.createBaseScene());
onUnmounted(() => {
  baseScene.value[Symbol.dispose]();
});

// Attach the canvas to the DOM
watchEffect(() => {
  canvasContainer.value?.appendChild(props.canvas);
});

function renderLoop() {
  baseScene.value.update();
  baseScene.value.render();
}
try {
  let stopRenderLoop = props.engine.startRenderLoop(renderLoop);
  onUnmounted(() => {
    stopRenderLoop.stop();
  });
} catch (e) {
  showError("Could not start render loop", e);
}
{
  let wgpuScene = baseScene.value.asWgpu();
  if (wgpuScene !== null) {
    watchEffect(() => {
      let models = scene.state.value.models.map((v) => {
        let code = `fn evaluateImage(input2: vec2f) -> vec3f { return vec3(input2, 0.0); }`;
        const vertexSourceId = props.fs.fileNames.value.get(v.code);
        if (vertexSourceId !== undefined) {
          const vertexSource = props.fs.readFile(v.code);
          if (vertexSource !== null) {
            code = vertexSource;
          }
        }

        let model = {
          transform: {
            position: [v.position.x, v.position.y, v.position.z],
            rotation: [v.rotation.x, v.rotation.y, v.rotation.z],
            scale: v.scale,
          },
          material_info: {
            color: [v.material.color.x, v.material.color.y, v.material.color.z],
            emissive: [
              v.material.emissive.x,
              v.material.emissive.y,
              v.material.emissive.z,
            ],
            roughness: v.material.roughness,
            metallic: v.material.metallic,
          },
          label: v.code,
          evaluate_image_code: code,
        };
        return model;
      });
      wgpuScene.updateModels(models);
    });
  }
}

const shadersDropdown = computed<SelectMixedOption[]>(() => {
  return [...props.fs.files.value.keys()]
    .toSorted()
    .filter((fileName) => fileName.endsWith(".wgsl"))
    .map(
      (fileName): SelectMixedOption => ({
        label: fileName.substring(
          0,
          fileName.valueOf().length - ".wgsl".length
        ),
        value: fileName,
      })
    )
    .concat({
      label: "New Shader...",
      value: undefined,
    });
});

function useOpenFile(startFile: FilePath | null, fs: ReactiveFilesystem) {
  const openedFileName = ref<FilePath | null>(startFile);
  const keyedCode = ref<KeyedCode | null>(null);

  watchImmediate(openedFileName, (fileName) => {
    if (fileName === null) {
      keyedCode.value = null;
      return;
    }

    const id = crypto.randomUUID();
    keyedCode.value = {
      id,
      code: "",
      name: fileName,
    };

    // And now asynchronously load the file
    let file = fs.readTextFile(fileName);
    if (file === null) {
      showFileError("Could not read file", fileName);
      return;
    }
    file.then((v) => {
      if (keyedCode.value?.id !== id) {
        // We already opened another file
        return;
      }
      keyedCode.value = {
        id: crypto.randomUUID(),
        code: v,
        name: fileName,
      };
    });
  });

  function openFile(v: FilePath) {
    openedFileName.value = v;
  }
  function addFiles(files: Set<FilePath>) {
    files.forEach((file) => {
      if (fs.hasFile(file)) return;
      fs.writeTextFile(file, "");
    });
  }
  function renameFile(oldName: FilePath, newName: FilePath) {
    if (oldName === newName) return;
    fs.renameFile(oldName, newName);
    if (oldName === openedFileName.value) {
      openFile(newName);
    }
  }
  function deleteFiles(files: Set<FilePath>) {
    files.forEach((file) => {
      fs.deleteFile(file);
      if (file === openedFileName.value) {
        openedFileName.value = null;
      }
    });
  }

  const setNewCode = useDebounceFn((newCode: () => string) => {
    const value = newCode();
    if (keyedCode.value === null) {
      showError("No file selected", new Error("No file selected"));
      return;
    }
    // Keeps the ID intact, but updates the code
    // This ID scheme is used to avoid triggering recursive updates (the CodeEditor has a copy of the code)
    keyedCode.value = {
      ...keyedCode.value,
      code: value,
    };
    fs.writeTextFile(keyedCode.value.name, value);
  }, 500);

  return {
    code: computed(() => keyedCode.value),
    openFile,
    addFiles,
    renameFile,
    deleteFiles,
    setNewCode,
  };
}

type TabName = "filebrowser" | "sceneview";
function useTabs() {
  const splitSize = ref(0.2);
  const selectedTab = ref<TabName>("filebrowser");
  function renderTabIcon(name: TabName) {
    if (name === "filebrowser") {
      return h(IconFolderMultipleOutline);
    } else if (name === "sceneview") {
      return h(IconFileTreeOutline);
    } else {
      assertUnreachable(name);
    }
  }

  const lastSelectedTab = ref<TabName | null>(null);
  function toggleTabSize() {
    const isTabBig = splitSize.value > 0.01;
    if (!isTabBig) {
      splitSize.value = 0.2;
    } else if (isTabBig && lastSelectedTab.value === selectedTab.value) {
      splitSize.value = 0.0;
    }

    lastSelectedTab.value = selectedTab.value;
  }
  return {
    splitSize,
    selectedTab,
    renderTabIcon,
    toggleTabSize,
  };
}
const tabs = useTabs();

function saveScene() {
  const sceneContent = serializeScene(scene.api.value.serialize(), true);
  if (sceneContent === null) {
    showError(
      "Could not serialize scene",
      new Error("Could not serialize scene")
    );
  } else {
<<<<<<< HEAD
    props.files.writeFile(SceneFileName, sceneContent);
=======
    props.fs.writeTextFile(scenePath, sceneContent);
>>>>>>> eadb2da2
  }
}

function updateModels(ids: string[], update: ObjectUpdate<any>) {
  scene.api.value.updateModels(ids, update);
  if (!update.isSliding) {
    saveScene();
  }
}

function addModel(name: string, shaderName: string) {
  if (shaderName) {
    const vertexSource = makeFilePath(shaderName);

    if (!props.fs.hasFile(vertexSource)) {
      props.fs.writeTextFile(vertexSource, HeartSphere);
    }

    const newModel: VirtualModelState = {
      id: crypto.randomUUID(),
      name: name,
      code: vertexSource,
      position: ReadonlyVector3.zero,
      rotation: ReadonlyEulerAngles.identity,
      scale: 1,
      material: {
        // Random material, ugly colors but anyways
        color: new ReadonlyVector3(Math.random(), Math.random(), Math.random()),
        roughness: Math.random(),
        metallic: Math.random(),
        emissive: new ReadonlyVector3(0, 0, 0),
      },
    };

    scene.api.value.addModel(newModel);
    saveScene();
  }
}

function removeModel(ids: string[]) {
  for (let id of ids) {
    if (!scene.api.value.removeModel(id)) {
      showError("Could not delete model of id: " + id, null);
    }
  }

  saveScene();
}
</script>

<template>
  <main class="flex">
    <n-tabs
      type="line"
      animated
      placement="left"
      size="small"
      class="flex-1"
      v-model:value="tabs.selectedTab.value"
    >
      <n-tab
        name="filebrowser"
        :tab="tabs.renderTabIcon('filebrowser')"
        @click="tabs.toggleTabSize()"
      ></n-tab>
      <n-tab
        name="sceneview"
        :tab="tabs.renderTabIcon('sceneview')"
        @click="tabs.toggleTabSize()"
      ></n-tab>
    </n-tabs>
    <n-split
      direction="horizontal"
      style="height: 80vh"
      :max="0.75"
      :min="0"
      :default-size="0.2"
      v-model:size="tabs.splitSize.value"
    >
      <template #1>
        <div class="pt-2 h-full w-full overflow-y-auto">
          <div v-if="tabs.selectedTab.value === 'filebrowser'">
            <FileBrowser
              :fs="props.fs"
              @open-file="openFile.openFile($event)"
              @add-files="openFile.addFiles($event)"
              @rename-file="
                (oldName, newName) => openFile.renameFile(oldName, newName)
              "
              @delete-files="openFile.deleteFiles($event)"
            ></FileBrowser>
          </div>
          <div v-else-if="tabs.selectedTab.value === 'sceneview'">
            <SceneHierarchy
              :models="scene.state.value.models"
              :scene="scene.api.value"
<<<<<<< HEAD
              :files="props.files"
              :scene-path="SceneFileName"
=======
              :files="props.fs"
              :scene-path="scenePath"
>>>>>>> eadb2da2
              :shaders="shadersDropdown"
              @update="(keys, update) => updateModels(keys, update)"
              @addModel="
                (modelName, shaderName) => addModel(modelName, shaderName)
              "
              @select="(vertex) => openFile.openFile(vertex)"
              @removeModel="(ids) => removeModel(ids)"
            ></SceneHierarchy>
          </div>
          <div v-else>
            <p>Unknown tab</p>
          </div>
        </div>
      </template>
      <template #2>
        <div class="flex h-full w-full">
          <div
            ref="canvasContainer"
            class="self-stretch overflow-hidden flex-1"
          >
            <div v-if="sceneFile == null">Missing scene.json</div>
          </div>
          <div v-if="baseScene.asBabylon() !== null">
            <VirtualModel
              v-for="model in scene.state.value.models"
              :key="model.id"
              :scene="baseScene.asBabylon()"
              :files="props.fs"
              :model="model"
            ></VirtualModel>
          </div>
          <CodeEditor
            class="self-stretch overflow-hidden flex-1"
            :keyed-code="openFile.code.value"
            :is-dark="store.isDark"
            @update="openFile.setNewCode($event)"
          >
          </CodeEditor>
        </div>
      </template>
    </n-split>
  </main>
</template>

<style scoped></style><|MERGE_RESOLUTION|>--- conflicted
+++ resolved
@@ -28,15 +28,9 @@
   useVirtualScene,
   type VirtualModelState,
 } from "@/scenes/VirtualScene";
-<<<<<<< HEAD
 import { getOrCreateScene } from "@/filesystem/start-files";
 import { assertUnreachable } from "@stefnotch/typestef/assert";
 import { SceneFileName, serializeScene } from "@/filesystem/scene-file";
-=======
-import VirtualModel from "@/components/VirtualModel.vue";
-import { assertUnreachable } from "@stefnotch/typestef/assert";
-import { deserializeScene, serializeScene } from "@/filesystem/scene-file";
->>>>>>> eadb2da2
 import type { Engine } from "@/engine/engine";
 import HeartSphere from "@/shaders/HeartSphere.wgsl?raw";
 import type { SelectMixedOption } from "naive-ui/es/select/src/interface";
@@ -52,25 +46,6 @@
 const store = useStore();
 
 // The underlying data
-<<<<<<< HEAD
-const { sceneFile, startFile } = getOrCreateScene(props.files, SceneFileName);
-const scene = useVirtualScene();
-watch(
-  () => props.files.fileNames.value.get(SceneFileName),
-  () => {
-    try {
-      const { sceneFile, startFile } = getOrCreateScene(
-        props.files,
-        SceneFileName
-      );
-
-      if (sceneFile !== null) {
-        scene.api.value.fromSerialized(sceneFile);
-      }
-    } catch (e) {
-      console.log("Could not deserialize scene file.");
-    }
-=======
 const scenePath = makeFilePath("scene.json");
 const sceneFile = useTextFile(scenePath, props.fs);
 const scene = useVirtualScene();
@@ -84,7 +59,6 @@
     scene.api.value.fromSerialized(sceneData);
   } catch (e) {
     showFileError("Could not load scene file", scenePath, e);
->>>>>>> eadb2da2
   }
 });
 
@@ -304,11 +278,7 @@
       new Error("Could not serialize scene")
     );
   } else {
-<<<<<<< HEAD
-    props.files.writeFile(SceneFileName, sceneContent);
-=======
     props.fs.writeTextFile(scenePath, sceneContent);
->>>>>>> eadb2da2
   }
 }
 
@@ -405,13 +375,8 @@
             <SceneHierarchy
               :models="scene.state.value.models"
               :scene="scene.api.value"
-<<<<<<< HEAD
-              :files="props.files"
+              :files="props.fs"
               :scene-path="SceneFileName"
-=======
-              :files="props.fs"
-              :scene-path="scenePath"
->>>>>>> eadb2da2
               :shaders="shadersDropdown"
               @update="(keys, update) => updateModels(keys, update)"
               @addModel="
