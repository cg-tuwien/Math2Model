<script setup lang="ts">
<<<<<<< HEAD
import { h, ref, watch } from "vue";
import { type TreeOption, NButton, NInput } from "naive-ui";
=======
import { computed, h, ref, watch } from "vue";
import { NButton, NInput } from "naive-ui";
import NodeTree from "./node-tree/NodeTree.vue";
import SingleFile from "./SingleFile.vue";
import {
  makeSelectionGeneration,
  NodeTreeHelper,
  type NodePath,
  type SelectionGeneration,
  type TreeNode,
  type TreeSelection,
} from "./node-tree/NodeTreeHelper";
>>>>>>> 5722442e
import {
  makeFilePath,
  type FilePath,
  type ReactiveFiles,
} from "@/filesystem/reactive-files";

const props = defineProps<{
  files: ReactiveFiles;
}>();

const emit = defineEmits<{
  openFile: [file: FilePath];
  addFiles: [files: Set<FilePath>];
  deleteFiles: [files: Set<FilePath>];
  renameFile: [oldName: FilePath, newName: FilePath];
}>();
function openFile(file: FilePath) {
  emit("openFile", file);
}
function addFiles(files: Set<FilePath>) {
  emit("addFiles", files);
}
function deleteFiles(files: Set<FilePath>) {
  emit("deleteFiles", files);
}
function renameFile(oldName: FilePath, newName: FilePath) {
  emit("renameFile", oldName, newName);
}

const renamingKey = ref<{ oldName: FilePath; newName: FilePath } | null>(null);
const pattern = ref("");
function matchesPattern(node: TreeNode): { start: number; end: number } | null {
  if (pattern.value === "") {
    return { start: 0, end: node.label.length };
  }
  const start = node.label.indexOf(pattern.value);
  if (start === -1) {
    return null;
  }
  return { start, end: start + pattern.value.length };
}
function filterNodes(node: TreeNode): [TreeNode] | [] {
  const children = (node.children ?? []).flatMap(filterNodes);
  const matches = matchesPattern(node);
  if (children.length === 0 && matches === null) {
    return [];
  } else {
    return [
      {
        ...node,
        children,
      },
    ];
  }
}
const data = ref<TreeNode>({
  key: "root",
  label: "Root",
  children: [],
});
watch(
  props.files.fileNames,
  (fileNames) => {
    const oldDataMap = new Map(
      (data.value.children ?? []).map((node) => [node.key, node])
    );

    data.value.children = [...fileNames.keys()]
      .toSorted()
      .map((file): TreeNode => {
        const newNode = oldDataMap.get(file) ?? {
          label: file,
          key: file,
        };
        return newNode;
      });
  },
  {
    deep: true,
    immediate: true,
  }
);
const filteredData = computed(() => {
  if (pattern.value === "") {
    return data.value;
  }
  const filteredData = { ...data.value };
  filteredData.children = (data.value.children ?? []).flatMap((node) =>
    filterNodes(node)
  );
  return filteredData;
});
const fileSelection = ref<TreeSelection>({
  base: [],
  generation: makeSelectionGeneration(0),
});
watch(
  () => fileSelection.value.generation,
  () => {
    const selectedFile = selectedFiles.value.at(0);
    if (selectedFile !== undefined) {
      openFile(selectedFile);
    }
  }
);
const selectedFiles = computed(() => {
  const selectedFiles: FilePath[] = [];
  const generation = fileSelection.value.generation;
  for (const [node, _] of NodeTreeHelper.visibleNodesIter(filteredData.value)) {
    if (NodeTreeHelper.isSelected(node, generation)) {
      selectedFiles.push(makeFilePath(node.key));
    }
  }
  return selectedFiles;
});

function startAddFile() {
  let newFile = makeFilePath("untitled");
  let i = 0;
  while (props.files.hasFile(newFile)) {
    newFile = makeFilePath(`untitled${i}`);
    i++;
  }

  addFiles(new Set([newFile]));
  // TODO: Autofocus the new file
  renamingKey.value = { oldName: newFile, newName: newFile };
}

function renderLabel({ option }: { option: TreeNode }) {
  if (renamingKey.value !== null && option.key === renamingKey.value.oldName) {
    return h(NInput, {
      value: renamingKey.value.newName,
      size: "small",
      onUpdateValue: (v: string) => {
        if (renamingKey.value === null) return;
        renamingKey.value.newName = makeFilePath(v);
      },
      onBlur: () => {
        if (renamingKey.value === null) return;
        if (
          renamingKey.value.newName !== renamingKey.value.oldName &&
          renamingKey.value.newName !== ""
        ) {
          renameFile(
            makeFilePath(renamingKey.value.oldName),
            makeFilePath(renamingKey.value.newName)
          );
        }
        renamingKey.value = null;
      },
      onKeyup: (e: KeyboardEvent) => {
        if (e.key === "Enter") {
          e.preventDefault();
          e.stopPropagation();
          if (e.target instanceof HTMLElement) {
            e.target?.blur();
          }
        }
      },
    });
  } else if (pattern.value === "") {
    // No filtering
    return h(SingleFile, {
      node: option,
      highlight: null,
    });
  } else {
    const matches = matchesPattern(option);
    return h(SingleFile, {
      node: option,
      highlight: matches,
    });
  }
}

function onNodeExpand(path: NodePath, value: boolean) {
  let node = NodeTreeHelper.getNode(data.value, path);
  if (node !== null) {
    node.isExpanded = value;
  }
}
function onNodeSelect(path: NodePath, value: [SelectionGeneration, boolean]) {
  let node = NodeTreeHelper.getNode(data.value, path);
  if (node !== null) {
    node.isSelected = value;
  }
}
</script>
<template>
  <n-flex vertical>
    <n-flex justify="space-between">
      <n-flex>
        <n-button @click="startAddFile()"> Add </n-button>
        <n-button
          :disabled="selectedFiles.length !== 1"
          @click="
            {
              let oldName = makeFilePath(selectedFiles[0]);
              renamingKey = {
                oldName,
                newName: oldName,
              };
            }
          "
        >
          Rename
        </n-button>
        <n-popconfirm
          @positive-click="deleteFiles(new Set(selectedFiles))"
          @negative-click="() => {}"
        >
          <template #trigger>
            <n-button :disabled="selectedFiles.length < 1"> Delete </n-button>
          </template>
          Are you sure you want to delete
          {{ selectedFiles.join(", ") }}?
        </n-popconfirm>
      </n-flex>
      <n-flex>
        <n-input v-model:value="pattern" placeholder="Search" clearable
      /></n-flex>
    </n-flex>
<<<<<<< HEAD
    <n-tree
      block-line
      checkable
      cascade
      expand-on-click
      show-line
      :show-irrelevant-nodes="false"
      :default-selected-keys="openFiles"
      :pattern="pattern"
      :data="data"
      :checked-keys="checkedKeys"
      :render-label="renderLabel"
      @update:checked-keys="(v: string[]) => (checkedKeys = toFilePaths(v))"
      @update:selected-keys="(v: string[]) => (openFiles = toFilePaths(v))"
    />
=======
    <NodeTree
      :root="filteredData"
      v-model:selection="fileSelection"
      @setExpanded="onNodeExpand"
      @setIsSelected="onNodeSelect"
    >
      <template #node="node">
        <renderLabel :option="node" />
      </template>
    </NodeTree>
>>>>>>> 5722442e
  </n-flex>
</template>
<style scoped></style><|MERGE_RESOLUTION|>--- conflicted
+++ resolved
@@ -1,8 +1,4 @@
 <script setup lang="ts">
-<<<<<<< HEAD
-import { h, ref, watch } from "vue";
-import { type TreeOption, NButton, NInput } from "naive-ui";
-=======
 import { computed, h, ref, watch } from "vue";
 import { NButton, NInput } from "naive-ui";
 import NodeTree from "./node-tree/NodeTree.vue";
@@ -15,7 +11,6 @@
   type TreeNode,
   type TreeSelection,
 } from "./node-tree/NodeTreeHelper";
->>>>>>> 5722442e
 import {
   makeFilePath,
   type FilePath,
@@ -239,23 +234,6 @@
         <n-input v-model:value="pattern" placeholder="Search" clearable
       /></n-flex>
     </n-flex>
-<<<<<<< HEAD
-    <n-tree
-      block-line
-      checkable
-      cascade
-      expand-on-click
-      show-line
-      :show-irrelevant-nodes="false"
-      :default-selected-keys="openFiles"
-      :pattern="pattern"
-      :data="data"
-      :checked-keys="checkedKeys"
-      :render-label="renderLabel"
-      @update:checked-keys="(v: string[]) => (checkedKeys = toFilePaths(v))"
-      @update:selected-keys="(v: string[]) => (openFiles = toFilePaths(v))"
-    />
-=======
     <NodeTree
       :root="filteredData"
       v-model:selection="fileSelection"
@@ -266,7 +244,6 @@
         <renderLabel :option="node" />
       </template>
     </NodeTree>
->>>>>>> 5722442e
   </n-flex>
 </template>
 <style scoped></style>