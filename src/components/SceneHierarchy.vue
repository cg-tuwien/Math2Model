--- conflicted
+++ resolved
@@ -57,7 +57,7 @@
 });
 watchEffect(() => {
   const oldChildrenMap = new Map(
-    data.value.children?.map((node) => [node.key, node]),
+    data.value.children?.map((node) => [node.key, node])
   );
   data.value.children = props.models.map(
     (model): TreeNode => ({
@@ -168,7 +168,7 @@
   );
 }
 
-<<<<<<< HEAD
+const isAdding = ref<boolean>(false);
 const fileNames = ref(new Set<FilePath>());
 props.fs.watchFromStart((change) => {
   if (!change.key.endsWith(".wgsl")) return;
@@ -198,15 +198,9 @@
 });
 
 function startAddModel() {
+  isAdding.value = true;
   if (shadersDropdown.value.length > 0) {
     const filePath = shadersDropdown.value[0].value as FilePath;
-=======
-const isAdding = ref<boolean>(false);
-function startAddModel() {
-  isAdding.value = true;
-  if (props.shaders.length > 0) {
-    const filePath = props.shaders[0].value as FilePath;
->>>>>>> aabb2e73
     toAddModel.value = ["New Model", filePath ?? makeFilePath("new-shader")];
   } else {
     toAddModel.value = ["New Model", makeFilePath("new-shader")];
@@ -252,7 +246,7 @@
 
 function addModelNew(fileEnd: "wgsl" | "graph") {
   if (!toAddModel.value) {
-    showError("Illegal State!", null);
+    showError("Illegal State!");
     return;
   }
 
@@ -264,7 +258,7 @@
       .replaceAll(".", "")
       .replaceAll(",", "") +
       "." +
-      fileEnd,
+      fileEnd
   );
   emit("addModel", toAddModel.value[0], toAddModel.value[1]);
   isAdding.value = false;
