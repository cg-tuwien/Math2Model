<script setup lang="ts">
import { AreaExtensions, AreaPlugin } from "rete-area-plugin";
import {
  Presets as VuePresets,
  type VueArea2D,
  VuePlugin,
} from "rete-vue-plugin";
import { ClassicPreset, type GetSchemes, NodeEditor } from "rete";
import { computed, type DeepReadonly, onMounted, ref, watch } from "vue";
import {
  ConnectionPlugin,
  Presets as ConnectionPresets,
} from "rete-connection-plugin";
import {
  type ContextMenuExtra,
  ContextMenuPlugin,
  Presets as ContextMenuPresets,
} from "rete-context-menu-plugin";
import {
  FunctionCallNode,
  InitializeNode,
  NothingNode,
  ReturnNode,
  VariableInNode,
  VariableOutNode,
} from "@/vpnodes/basic/nodes";
import { DataflowEngine } from "rete-engine";
import { structures } from "rete-structures";
import { Presets as ScopesPresets, ScopesPlugin } from "rete-scopes-plugin";
import { ConditionNode, LogicScopeNode } from "@/vpnodes/basic/logic";
import type { Structures } from "rete-structures/_types/types";
import { useThrottleFn } from "@vueuse/core";
import {
  ArrangeAppliers,
  AutoArrangePlugin,
  Presets as ArrangePresets,
} from "rete-auto-arrange-plugin";
import { vec2 } from "webgpu-matrix";
import { MathOpNode, NumberNode } from "@/vpnodes/basic/math";
import { JoinNode, SeparateNode, VectorNode } from "@/vpnodes/basic/vector";
import { DropdownControl } from "@/vpnodes/controls/dropdown";
import DropdownComponent from "@/vpnodes/components/DropdownComponent.vue";
import {
  CallCustomFunctionNode,
  CustomFunctionNode,
  FunctionScopeNode,
} from "@/vpnodes/basic/functions";
import { graphFromJSON, SerializedGraph } from "@/vpnodes/serialization/graph";
import { SerializedNode, toSerializedNode } from "@/vpnodes/serialization/node";
import {
  type FilePath,
  makeFilePath,
  type ReactiveFilesystem,
} from "@/filesystem/reactive-files";
import type { SelectMixedOption } from "naive-ui/es/select/src/interface";
import { showError, showInfo } from "@/notification";
import BasicGraph from "@/../parametric-renderer-core/graphs/BasicGraph.graph?raw";
import Heart from "@/../parametric-renderer-core/graphs/Heart.graph?raw";
import Sphere from "@/../parametric-renderer-core/graphs/Sphere.graph?raw";
import HeartWGSL from "@/../parametric-renderer-core/graphs/Heart.graph.wgsl?raw";
import SphereWGSL from "@/../parametric-renderer-core/graphs/Sphere.graph.wgsl?raw";
import PlaneWGSL from "@/../parametric-renderer-core/graphs/Plane.graph.wgsl?raw";
import CylinderWGSL from "@/../parametric-renderer-core/graphs/Cylinder.graph.wgsl?raw";
import {
  type HistoryActions,
  HistoryPlugin,
  Presets as HistoryPresets,
} from "rete-history-plugin";
import {
  newCylinderShape,
  newHeartShape,
  newPlaneShape,
  newSphereShape,
  ShapeNode,
} from "@/vpnodes/simple-mode/shapes";
import { CombineNode, MathFunctionNode } from "@/vpnodes/simple-mode/apply";
import NodesDock from "@/components/visual-programming/NodesDock.vue";
import type { UINode } from "@/vpnodes/ui/uinode";
import { SliderControl } from "@/vpnodes/controls/slider";
import SliderComponent from "@/vpnodes/components/SliderComponent.vue";
import {
  Heart24Regular,
  Circle24Regular,
  RectangleLandscape24Regular,
} from "@vicons/fluent";
import {
  WaveSawTool,
  WaveSine,
  MathFunction,
  WaveSquare,
  ArrowsSplit,
  ArrowsJoin,
} from "@vicons/tabler";
import { JoinFullRound, CategoryOutlined } from "@vicons/material";
import { Scale } from "@vicons/carbon";
import ReturnNodeStyle from "@/components/visual-programming/CustomNodeStyles/ReturnNodeStyle.vue";
import VariableOutNodeStyle from "@/components/visual-programming/CustomNodeStyles/VariableOutNodeStyle.vue";
import DefaultNodeStyle from "@/components/visual-programming/CustomNodeStyles/DefaultNodeStyle.vue";
import SocketStyle from "@/components/visual-programming/CustomNodeStyles/SocketStyle.vue";
import ConnectionStyle from "@/components/visual-programming/CustomNodeStyles/ConnectionStyle.vue";
const emit = defineEmits<{
  update: [content: string];
  save: [content: string];
}>();

export interface KeyedGraph {
  readonly id: string;
  readonly code: string;
}

const props = defineProps<{
  fs: ReactiveFilesystem;
  keyedGraph: DeepReadonly<KeyedGraph> | null;
}>();

const fileNames = ref(new Set<FilePath>());
props.fs.watchFromStart((change) => {
  if (!change.key.endsWith(".graph")) return;
  if (change.type === "insert") {
    fileNames.value.add(change.key);
  } else if (change.type === "remove") {
    fileNames.value.delete(change.key);
  }
});

const graphsDropdown = computed<SelectMixedOption[]>(() => {
  return [...fileNames.value]
    .toSorted()
    .filter((fileName) => fileName.endsWith(".graph"))
    .map(
      (fileName): SelectMixedOption => ({
        label: fileName.substring(
          0,
          fileName.valueOf().length - ".graph".length
        ),
        value: fileName,
      })
    );
});

function createUINode(uiNode: UINode) {
  addNode(uiNode.get());
}

const uiNodes: Map<string, Map<string, UINode>> = new Map([
  [
    "Shapes",
    new Map<string, UINode>([
      [
        "Heart",
        {
          name: "Heart",
          type: "SHAPE",
          prefix: "parametric",
          image: Heart24Regular,
          get: () => {
            //addNode(n);
            return newHeartShape();
          },
          create: createUINode,
          draggable: true,
        },
      ],
      [
        "Sphere",
        {
          name: "Sphere",
          type: "SHAPE",
          prefix: "parametric",
          image: Circle24Regular,
          get: () => {
            //addNode(n);
            return newSphereShape();
          },
          create: createUINode,
          draggable: true,
        },
      ],
      [
        "Plane",
        {
          name: "Plane",
          type: "SHAPE",
          prefix: "parametric",
          image: RectangleLandscape24Regular,
          get: () => {
            //addNode(n);
            return newPlaneShape();
          },
          create: createUINode,
          draggable: true,
        },
      ],
      [
        "Cylinder",
        {
          name: "Cylinder",
          type: "SHAPE",
          prefix: "parametric",
          image: CategoryOutlined,
          get: () => {
            return newCylinderShape();
          },
          create: createUINode,
          draggable: true,
        },
      ],
    ]),
  ],
  [
    "Apply",
    new Map<string, UINode>([
      [
        "Combine",
        {
          name: "Combine",
          type: "APPLY",
          prefix: "",
          image: JoinFullRound,
          get: () => {
            //addNode(n);
            return new CombineNode(
              (id: string) => {
                area.update("node", id);
                editor.addNode(new NothingNode());
              },
              (c) => area.update("control", c.id)
            );
          },
          create: createUINode,
          draggable: true,
        },
      ],
      [
        "Sine",
        {
          name: "Sine",
          type: "APPLY",
          prefix: "",
          image: WaveSine,
          get: () => {
            return new MathFunctionNode(
              "Sine",
              "sin({angular frequency,0.0,3.14159,-3.14159,0.1,f32} * input2 + {phase,0.0,3.14159,-3.14159,0.1,f32})",
              (id) => {
                area.update("node", id);
                editor.addNode(new NothingNode());
              },
              (c) => {
                area.update("control", c.id);
              },
              true,
              "vec3f",
              "vec3f"
            );
          },
          create: createUINode,
          draggable: true,
        },
      ],
      [
        "Cosine",
        {
          name: "Cosine",
          type: "APPLY",
          prefix: "",
          image: WaveSine,
          get: () => {
            return new MathFunctionNode(
              "Cosine",
              "cos({angular frequency,0.0,3.14159,-3.14159,0.1,f32} * input2 + {phase,0.0,3.14159,-3.14159,0.1,f32})",
              (id) => {
                area.update("node", id);
                editor.addNode(new NothingNode());
              },
              (c) => {
                area.update("control", c.id);
              },
              true,
              "vec3f",
              "vec3f"
            );
          },
          create: createUINode,
          draggable: true,
        },
      ],
      [
        "Sawtooth",
        {
          name: "Sawtooth",
          type: "APPLY",
          prefix: "",
          image: WaveSawTool,
          get: () => {
            return new MathFunctionNode(
              "Sawtooth",
              "(({sawtooth count,0,10,-10,0.1,f32} * input2) - floor({sawtooth count,0,10,-10,0.1,f32} * input2))",
              (id) => {
                area.update("node", id);
                editor.addNode(new NothingNode());
              },
              (c) => {
                area.update("control", c.id);
              },
              true,
              "vec3f",
              "vec3f"
            );
          },
          create: createUINode,
          draggable: true,
        },
      ],
      [
        "POW",
        {
          name: "POW",
          type: "APPLY",
          prefix: "",
          image: WaveSine,
          get: () => {
            return new MathFunctionNode(
              "Pow",
              "pow(input2, {x1,0,10,-10,0.1,same})",
              (id) => {
                area.update("node", id);
                editor.addNode(new NothingNode());
              },
              (c) => {
                area.update("control", c.id);
              },
              true,
              "vec3f",
              "vec3f"
            );
          },
          create: createUINode,
          draggable: true,
        },
      ],
      [
        "Square",
        {
          name: "Square",
          type: "APPLY",
          prefix: "",
          image: WaveSquare,
          get: () => {
            return new MathFunctionNode(
              "Square",
              "sign(sin(input2*{frequency,1,10,-10,0.1,f32}))",
              (id) => {
                area.update("node", id);
                editor.addNode(new NothingNode());
              },
              (c) => {
                area.update("control", c.id);
              },
              true,
              "vec3f",
              "vec3f"
            );
          },
          create: createUINode,
          draggable: true,
        },
      ],
      [
        "Scale",
        {
          name: "Scale",
          type: "APPLY",
          prefix: "",
          image: Scale,
          get: () => {
            return new MathFunctionNode(
              "Scale",
              "mat3x3(vec3f({scale x,1,100,-100,0.1,f32},0.0,0.0), vec3f(0.0,{scale y,1,100,-100,0.1,f32},0.0), vec3f(0.0,0.0,{scale z,1,100,-100,0.1,f32})) * input2",
              (id) => {
                area.update("node", id);
                editor.addNode(new NothingNode());
              },
              (c) => {
                area.update("control", c.id);
              },
              false,
              "vec3f",
              "vec3f"
            );
          },
          create: createUINode,
          draggable: true,
        },
      ],
    ]),
  ],
  [
    "Parameters",
    new Map<string, UINode>([
      [
        "Split",
        {
          name: "Split",
          type: "ARRANGE",
          prefix: "vec->x,y,z",
          image: ArrowsSplit,
          get: () => {
            return new SeparateNode((n) => area.update("node", n.id));
          },
          create: createUINode,
          draggable: true,
        },
      ],
      [
        "Join",
        {
          name: "Join",
          type: "ARRANGE",
          prefix: "x,y,z->vec",
          image: ArrowsJoin,
          get: () => {
            return new JoinNode((n) => area.update("node", n.id));
          },
          create: createUINode,
          draggable: true,
        },
      ],
    ]),
  ],
  [
    "Maths",
    new Map<string, UINode>([
      [
        "Add",
        {
          name: "Add",
          type: "CALCULATE",
          prefix: "",
          image: MathFunction,
          get: () => {
            return new MathOpNode("+", (node, control) => {
              area.update("node", node.id);
              area.update("control", control.id);
            });
          },
          create: createUINode,
          draggable: true,
        },
      ],
      [
        "Subtract",
        {
          name: "Subtract",
          type: "CALCULATE",
          prefix: "",
          image: MathFunction,
          get: () => {
            return new MathOpNode("-", (n, c) => {
              area.update("node", n.id);
              area.update("control", c.id);
            });
          },
          create: createUINode,
          draggable: true,
        },
      ],
      [
        "Multiply",
        {
          name: "Multiply",
          type: "CALCULATE",
          prefix: "",
          image: MathFunction,
          get: () => {
            return new MathOpNode("*", (node, control) => {
              area.update("node", node.id);
              area.update("control", control.id);
            });
          },
          create: createUINode,
          draggable: true,
        },
      ],
      [
        "Divide",
        {
          name: "Divide",
          type: "CALCULATE",
          prefix: "",
          image: MathFunction,
          get: () => {
            return new MathOpNode("/", (n, c) => {
              area.update("node", n.id);
              area.update("control", c.id);
            });
          },
          create: createUINode,
          draggable: true,
        },
      ],
      [
        "sin(x)",
        {
          name: "sin(x)",
          type: "CALCULATE",
          prefix: "",
          image: MathFunction,
          get: () => {
            return new MathFunctionNode(
              "Sine",
              "sin({angular frequency,0.0,3.14159,-3.14159,0.1,f32} * input2 + {phase,0.0,3.14159,-3.14159,0.1,f32})",
              (id) => {
                area.update("node", id);
                editor.addNode(new NothingNode());
              },
              (c) => {
                area.update("control", c.id);
              },
              false,
              "any",
              "any"
            );
          },
          create: createUINode,
          draggable: true,
        },
      ],
      [
        "cos(x)",
        {
          name: "cos(x)",
          type: "CALCULATE",
          prefix: "",
          image: MathFunction,
          get: () => {
            return new MathFunctionNode(
              "Cosine",
              "cos({angular frequency,0.0,3.14159,-3.14159,0.1,f32} * input2 + {phase,0.0,3.14159,-3.14159,0.1,f32})",
              (id) => {
                area.update("node", id);
                editor.addNode(new NothingNode());
              },
              (c) => {
                area.update("control", c.id);
              },
              false,
              "any",
              "any"
            );
          },
          create: createUINode,
          draggable: true,
        },
      ],
      [
        "sawtooth(x)",
        {
          name: "sawtooth(x)",
          type: "CALCULATE",
          prefix: "",
          image: MathFunction,
          get: () => {
            return new MathFunctionNode(
              "Sawtooth",
              "(({sawtooth count,0,10,-10,0.1,f32} * input2) - floor({sawtooth count,0,10,-10,0.1,f32} * input2))",
              (id) => {
                area.update("node", id);
                editor.addNode(new NothingNode());
              },
              (c) => {
                area.update("control", c.id);
              },
              false,
              "any",
              "any"
            );
          },
          create: createUINode,
          draggable: true,
        },
      ],
      [
        "pow(x)",
        {
          name: "pow(x)",
          type: "CALCULATE",
          prefix: "",
          image: MathFunction,
          get: () => {
            return new MathFunctionNode(
              "Pow",
              "pow(input2, {x1,0,10,-10,0.1,same})",
              (id) => {
                area.update("node", id);
                editor.addNode(new NothingNode());
              },
              (c) => {
                area.update("control", c.id);
              },
              false,
              "any",
              "any"
            );
          },
          create: createUINode,
          draggable: true,
        },
      ],
    ]),
  ],
  [
    "Constants",
    new Map<string, UINode>([
      [
        "Elapsed Time",
        {
          name: "Elapsed Time",
          type: "CONSTANT",
          prefix: "",
          image: MathFunction,
          get: () => {
            return new VariableOutNode(0.0, "", "time.elapsed");
          },
          create: createUINode,
          draggable: true,
        },
      ],
      [
        "Delta Time",
        {
          name: "Delta Time",
          type: "CONSTANT",
          prefix: "",
          image: MathFunction,
          get: () => {
            return new VariableOutNode(0.0, "", "time.delta");
          },
          create: createUINode,
          draggable: true,
        },
      ],
      [
        "Frame",
        {
          name: "Frame",
          type: "CONSTANT",
          prefix: "",
          image: MathFunction,
          get: () => {
            return new VariableOutNode(
              0.0,
              "var frame = f32(time.frame);",
              "frame"
            );
          },
          create: createUINode,
          draggable: true,
        },
      ],
    ]),
  ],
]);

const container = ref<HTMLElement | null>(null);

onMounted(() => {
  if (container.value === null) return;

  createEditor();
});

export type Nodes =
  | NumberNode
  | MathOpNode
  | VectorNode
  | SeparateNode
  | JoinNode
  | ConditionNode
  | LogicScopeNode
  | ReturnNode
  | FunctionCallNode
  | VariableOutNode
  | VariableInNode
  | InitializeNode
  | NothingNode
  | CustomFunctionNode
  | CallCustomFunctionNode
  | FunctionScopeNode
  | ShapeNode
  | MathFunctionNode;

class Connection<
  A extends Nodes,
  B extends Nodes,
> extends ClassicPreset.Connection<A, B> {}

type Conns =
  | Connection<NumberNode, MathOpNode>
  | Connection<MathOpNode, MathOpNode>
  | Connection<VectorNode, SeparateNode>
  | Connection<SeparateNode, MathOpNode>
  | Connection<SeparateNode, JoinNode>
  | Connection<JoinNode, SeparateNode>
  | Connection<NumberNode, JoinNode>
  | Connection<ConditionNode, JoinNode>
  | Connection<ConditionNode, NumberNode>
  | Connection<ConditionNode, SeparateNode>
  | Connection<ConditionNode, MathOpNode>
  | Connection<ReturnNode, VectorNode>
  | Connection<NumberNode, FunctionCallNode>
  | Connection<InitializeNode, LogicScopeNode>;

type Schemes = GetSchemes<Nodes, Conns>;

const editor = new NodeEditor<Schemes>();
const engine = new DataflowEngine<Schemes>();
const arrange = new AutoArrangePlugin<Schemes>();

let shouldUpdate = true;

let loading = ref<boolean>(false);
let loadName = ref<string>("no file selected");

watch(
  () => props.keyedGraph?.id,
  async (id) => {
    console.log("watch keyedGraph.id", { id });
    shouldUpdate = false;
    let code = props.keyedGraph?.code ?? "";
    await editor.clear();
    await deserialize(code);
    shouldUpdate = true;
  }
);

async function newFunctionNode(area: AreaPlugin<Schemes, AreaExtra>) {
  shouldUpdate = false;
  const cfn = new CustomFunctionNode(
    (n) => area.update("node", n.id),
    (n) => editor.addNode(n),
    (n) => editor.removeNode(n.id),
    (nA, kA, nB, kB) =>
      editor.addConnection(new ClassicPreset.Connection(nA, kA, nB, kB))
  );
  await editor.addNode(cfn);
  cfn.functionScope.retNode.parent = cfn.functionScope.id;
  await editor.addNode(cfn.functionScope.retNode);
  shouldUpdate = true;
  return new NothingNode();
}

async function newConditionNode(
  scope1: string,
  scope2: string,
  area: AreaPlugin<Schemes, AreaExtra>,
  operator: "==" | "!=" | ">" | "<" | ">=" | "<="
): Promise<Nodes> {
  shouldUpdate = false;
  const sc1 = new LogicScopeNode(
    scope1,
    (n) => area.update("node", n.id),
    (n) => editor.addNode(n),
    (n) => editor.removeNode(n.id)
  );
  const sc2 = new LogicScopeNode(
    scope2,
    (n) => area.update("node", n.id),
    (n) => editor.addNode(n),
    (n) => editor.removeNode(n.id)
  );

  await editor.addNode(sc1);
  await editor.addNode(sc2);

  const c = new ConditionNode(operator, operator);

  await editor.addNode(c);
  editor
    .addConnection(new ClassicPreset.Connection(c, "true", sc1, "context"))
    .catch((e) => console.log(e));
  editor
    .addConnection(new ClassicPreset.Connection(c, "false", sc2, "context"))
    .catch((e) => console.log(e));

  await arrange.layout({ applier });

  shouldUpdate = true;

  return new NothingNode();
}

async function addNode(node: Nodes) {
  await editor.addNode(node);
}

async function addNodeAtMousePosition(node: Nodes, x: number, y: number) {
  console.log("Adding", node, "at", x, ",", y);
  await editor.addNode(node);
  void area.translate(node.id, { x: x, y: y });
}

type AreaExtra = VueArea2D<Schemes> | ContextMenuExtra;

const endNode = new ReturnNode("vec3f(input2.x, 0, input2.y)", "Output Vertex");
const startNode = new VariableOutNode(vec2.create(1, 1), "", "input2");
const piNode = new VariableOutNode(
  3.14159265359,
  "var PI = 3.14159265359;",
  "PI"
);
const halfPiNode = new VariableOutNode(
  3.14159265359 / 2,
  "var HALF_PI = 3.14159265359 / 2.0;",
  "HALF_PI"
);
const twoPiNode = new VariableOutNode(
  3.14159265359 * 2,
  "var TWO_PI = 3.14159265359 * 2.0;",
  "TWO_PI"
);

async function rearrange() {
  await arrange.layout({ applier });
  await area.translate(endNode.id, { x: 200, y: 200 });
  return new NothingNode();
}

let area: AreaPlugin<Schemes, AreaExtra>;
const scopes = new ScopesPlugin<Schemes>();
const history = new HistoryPlugin<Schemes, HistoryActions<Schemes>>();
const applier = new ArrangeAppliers.TransitionApplier<Schemes, AreaExtra>({
  duration: 100,
  timingFunction: (t) => t,
  async onTick() {
    // called on every frame update
  },
});

async function checkForUnsafeConnections(
  connection: ClassicPreset.Connection<Nodes, Nodes>
) {
  console.log("Called checkForUnsafeConnection()");
  const start = connection.source;
  const end = connection.target;
  let removeFlag = false;
  if (start === end) {
    await editor.removeConnection(connection.id);
<<<<<<< HEAD
    showInfo("This connection is not allowed, since it would create a cycle!");
=======
    showError(
      "This connection is not allowed, since it would create a cycle!",
      { title: "Invalid Connection" }
    );
>>>>>>> df5ed015
    return;
  }

  shouldUpdate = false;
  // await editor.removeConnection(connection.id);

  const graph = structures(editor);

  // Check ancestors of start node
  const ancestors = graph.predecessors(start).nodes();
  // if end node is part of ancestors -> Cycle!
<<<<<<< HEAD
  removeFlag = ancestors.map((n) => n.id).includes(end);

  shouldUpdate = true;

  if (removeFlag) {
    await editor.removeConnection(connection.id);
    showInfo("This connection is not allowed, since it would create a cycle!");
    return;
  }

  await editor.addNode(new NothingNode());
=======
  for (let node in ancestors) {
    console.log("checking node " + node);
    if (node.id === end) {
      // await editor.removeConnection(connection.id);
      showError(
        "This connection is not allowed, since it would create a cycle!",
        { title: "Invalid Connection" }
      );
      return;
    }
  }

  await editor.addConnection(
    new ClassicPreset.Connection(
      editor.getNode(connection.source),
      connection.sourceOutput,
      editor.getNode(connection.target),
      connection.targetInput
    )
  );
>>>>>>> df5ed015
}

async function createEditor() {
  area = new AreaPlugin<Schemes, AreaExtra>(
    container.value ?? new HTMLElement()
  );
  AreaExtensions.selectableNodes(area, AreaExtensions.selector(), {
    accumulating: AreaExtensions.accumulateOnCtrl(),
  });
  //AreaExtensions.snapGrid(area, {
  //  size: 20,
  //});

  const contextMenu = new ContextMenuPlugin<Schemes>({
    items: ContextMenuPresets.classic.setup([
      ["Rearrange", () => rearrange()],
      ["Initialize", () => new InitializeNode()],
      [
        "Math",
        [
          ["Number", () => new NumberNode()],
          [
            "Add",
            () => new MathOpNode("+", (c) => area.update("control", c.id)),
          ],
          [
            "Subtract",
            () => new MathOpNode("-", (c) => area.update("control", c.id)),
          ],
          [
            "Multiply",
            () => new MathOpNode("*", (c) => area.update("control", c.id)),
          ],
          [
            "Divide",
            () => new MathOpNode("/", (c) => area.update("control", c.id)),
          ],
          [
            "Modulo",
            () => new MathOpNode("%", (c) => area.update("control", c.id)),
          ],
        ],
      ],
      [
        "Vectors",
        [
          [
            "Vector2",
            () => new VectorNode(2, (c) => area.update("control", c.id)),
          ],
          [
            "Vector3",
            () => new VectorNode(3, (c) => area.update("control", c.id)),
          ],
          [
            "Vector4",
            () => new VectorNode(4, (c) => area.update("control", c.id)),
          ],
          [
            "Separate",
            () => new SeparateNode((c) => area.update("control", c.id)),
          ],
          ["Join", () => new JoinNode((n) => area.update("node", n.id))],
        ],
      ],
      [
        "Functions",
        [
          ["Sin", () => new FunctionCallNode("sin", 1)],
          ["Cos", () => new FunctionCallNode("cos", 1)],
          ["Tan", () => new FunctionCallNode("tan", 1)],
          ["Sqrt", () => new FunctionCallNode("sqrt", 1)],
          ["Abs", () => new FunctionCallNode("abs", 1)],
          ["Exp", () => new FunctionCallNode("exp", 1)],
          ["Round", () => new FunctionCallNode("round", 1)],
          ["Pow", () => new FunctionCallNode("pow", 2)],
          ["Mix", () => new FunctionCallNode("mix", 3)],
        ],
      ],
      [
        "Logic",
        [
          ["Equals", () => newConditionNode("True", "False", area, "==")],
          ["Not Equals", () => newConditionNode("True", "False", area, "!=")],
          ["Lt", () => newConditionNode("True", "False", area, "<")],
          ["Le", () => newConditionNode("True", "False", area, "<=")],
          ["Gt", () => newConditionNode("True", "False", area, ">")],
          ["Ge", () => newConditionNode("True", "False", area, ">=")],
        ],
      ],
      [
        "Templates",
        [
          ["Heart", () => newHeartShape()],
          ["Plane", () => newPlaneShape()],
          ["Sphere", () => newSphereShape()],
        ],
      ],
      [
        "Custom",
        [
          ["New Function", () => newFunctionNode(area)],
          [
            "Call Custom Function",
            () => new CallCustomFunctionNode((n) => area.update("node", n.id)),
          ],
        ],
      ],
    ]),
  });

  arrange.addPreset(ArrangePresets.classic.setup());
  history.addPreset(HistoryPresets.classic.setup());

  // HistoryExtensions.keyboard(history);

  document.addEventListener("keydown", (e) => {
    if (!e.ctrlKey && !e.metaKey) return;

    switch (e.code) {
      case "KeyY":
        void history.undo();
        break;
      case "KeyZ":
        void history.redo();
        break;
      default:
    }
  });

  area.use(contextMenu);

  const connection = new ConnectionPlugin<Schemes, AreaExtra>();

  connection.addPreset(ConnectionPresets.classic.setup());

  const render = new VuePlugin<Schemes, AreaExtra>();

  render.addPreset(
    VuePresets.classic.setup({
      customize: {
        control(data) {
          if (data.payload instanceof DropdownControl) {
            return DropdownComponent;
          }
          if (data.payload instanceof SliderControl) {
            return SliderComponent;
          }
          if (data.payload instanceof ClassicPreset.InputControl) {
            return VuePresets.classic.Control;
          }
        },
        node(context) {
          if (context.payload instanceof ReturnNode) {
            return ReturnNodeStyle;
          }
          if (context.payload instanceof VariableOutNode) {
            return VariableOutNodeStyle;
          }
          return DefaultNodeStyle;
        },
        socket(context) {
          return SocketStyle;
        },
        connection(context) {
          return ConnectionStyle;
        },
      },
    })
  );
  render.addPreset(VuePresets.contextMenu.setup());
  scopes.addPreset(ScopesPresets.classic.setup());

  editor.use(area);
  editor.use(engine);
  area.use(connection);
  area.use(render);
  area.use(scopes);
  area.use(arrange);
  area.use(history);

  //console.log("loading graph", props.keyedGraph?.id);
  await deserialize(props.keyedGraph?.code ?? "");
  //await editor.addConnection(
  //  new ClassicPreset.Connection(startNode, "out", endNode, "returnIn"),
  //);
  await arrange.layout({ applier });

  editor.addPipe((context) => {
    //console.log("should update", context.type, shouldUpdate);
    if (context.type === "connectioncreated") {
      if (shouldUpdate) {
        checkForUnsafeConnections(
          context.data as ClassicPreset.Connection<Nodes, Nodes>,
        ).then(update); // TODO: FIX IT!;
      }
    }
    if (
      [
        "connectionremoved",
        "nodecreated",
        "noderemoved",
        "scopeupdated",
      ].includes(context.type)
    ) {
<<<<<<< HEAD
      update();
=======
      engine.reset();
      if (!shouldUpdate) return;
      // arrange.layout();
      editor
        .getNodes()
        .filter(
          (n) =>
            !(n instanceof LogicScopeNode || n instanceof FunctionScopeNode)
        )
        .forEach((n) => n.updateSize(area));

      saveGraphThrottled();
>>>>>>> df5ed015
    }

    return context;
  });

  await logCode();
}

function update() {
  engine.reset();
  if (!shouldUpdate) return;
  // arrange.layout();
  editor
    .getNodes()
    .filter(
      (n) => !(n instanceof LogicScopeNode || n instanceof FunctionScopeNode),
    )
    .forEach((n) => n.updateSize(area));

  saveGraphThrottled();
}

async function saveGraph() {
  await Promise.all([serialize(), logCode()]);
}
const saveGraphThrottled = useThrottleFn(saveGraph, 500, true, false);

async function getNodesCode(
  node: Nodes,
  visited: string[],
  graph: Structures<Nodes, Conns>,
  indent: string = ""
) {
  const nodeData = await engine.fetch(node.id);
  let fullCode = "";
  if (node instanceof SeparateNode) {
    fullCode += indent + nodeData.x.code + "\n";
    fullCode += indent + nodeData.y.code + "\n";
    fullCode += nodeData.z.code !== "" ? indent + nodeData.z.code + "\n" : "";
    fullCode += nodeData.w.code !== "" ? indent + nodeData.w.code + "\n" : "";
  } else if (node instanceof ConditionNode) {
    let trueCode = "";
    let falseCode = "";
    // fullCode += "\t" + nodeData.true.code + "\n";

    const blockContent = graph.outgoers(node.id).nodes();
    for (let content of blockContent) {
      const scopeIncomers = graph.incomers(content.id).nodes();
      let incomersCode = "";
      if (scopeIncomers.length > 0) {
        incomersCode += await orderedCode(scopeIncomers, visited, indent);
      }
      fullCode += incomersCode;
    }
    for (let content of blockContent) {
      if (content.label != "True") continue;
      visited.push(content.id);
      const scopeChildren = editor
        .getNodes()
        .filter((n) => n.parent === content.id);
      if (scopeChildren.length > 0) {
        trueCode += await getScopeCode(scopeChildren, visited, indent);
      }

      fullCode +=
        indent +
        nodeData.true.code +
        "\n" +
        trueCode +
        (await getNodesCode(content, visited, graph, indent));
    }

    // fullCode += "\t" + nodeData.false.code + "\n";
    for (let content of blockContent) {
      if (content.label != "False") continue;
      visited.push(content.id);
      const scopeChildren = editor
        .getNodes()
        .filter((n) => n.parent === content.id);
      if (scopeChildren.length > 0) {
        falseCode += await getScopeCode(scopeChildren, visited, indent);
      }

      fullCode +=
        indent +
        nodeData.false.code +
        "\n" +
        falseCode +
        (await getNodesCode(content, visited, graph, indent));
    }
  } else if (node instanceof CustomFunctionNode) {
    let scopeCode = "";
    fullCode += nodeData.value.code + "\n";

    const blockContent = graph.outgoers(node.id).nodes();
    for (let content of blockContent) {
      visited.push(content.id);
      const scopeChildren = editor
        .getNodes()
        .filter((n) => n.parent === content.id);
      if (scopeChildren.length > 0) {
        scopeCode += await getScopeCode(scopeChildren, visited, indent);
      }

      fullCode +=
        scopeCode + (await getNodesCode(content, visited, graph, indent));
    }
  } else {
    if (nodeData.value.code !== "")
      fullCode += indent + nodeData.value.code + "\n";
  }

  return fullCode;
}

async function getScopeCode(
  scopeChildren: Nodes[],
  visited: string[],
  prevIndent: string
) {
  if (scopeChildren.length <= 0) return;

  return orderedCode(scopeChildren, visited, prevIndent + "\t");
}

async function logCode() {
  const graph = structures(editor);
  const allNodes = graph
    .nodes()
    .filter((n) => !n.parent)
    .filter((n) => !(n instanceof CustomFunctionNode));
  const customFunctionNodes = graph
    .nodes()
    .filter((n) => n instanceof CustomFunctionNode);

  if (allNodes.length <= 0) return;

  let visited: string[] = [];
  let fullCode =
    (await orderedCode(customFunctionNodes, visited)) +
    "\n" +
    HeartWGSL +
    "\n" +
    SphereWGSL +
    "\n" +
    PlaneWGSL +
    "\n" +
    CylinderWGSL +
    "\n\nfn sampleObject(input2: vec2f) -> vec3f {\n" +
    (await orderedCode(allNodes, visited, "\t"));

  // fullCode += (await getNodesCode(endNode, [], graph, "\t")) + "}";
  fullCode += "\n}";
  console.log(fullCode);
  emit("update", fullCode);
}

async function orderedCode(
  allNodes: Nodes[],
  visited: string[],
  indent: string = ""
) {
  if (allNodes.length <= 0) return "";
  const graph = structures(editor);
  let fullCode = "";
  let nodeQueue = allNodes;

  while (nodeQueue.length > 0) {
    const node = nodeQueue.shift();
    if (!node) break;
    if (visited.includes(node.id)) continue;
    if (node instanceof NothingNode) {
      await editor.removeNode(node.id);
      continue;
    }
    const incomers = graph.incomers(node.id).nodes();
    if (
      incomers.some((inc) => !visited.includes(inc.id)) ||
      (node instanceof ReturnNode && nodeQueue.length > 0)
    ) {
      nodeQueue.push(node);
      continue;
    }

    visited.push(node.id);
    fullCode += await getNodesCode(node, visited, graph, indent);
  }

  return fullCode;
}

async function serialize() {
  const sg = new SerializedGraph();
  for (let node of editor.getNodes()) {
    const sn = new SerializedNode();
    sg.add(node.serialize(sn));
  }

  for (let connection of editor.getConnections()) {
    const sn = sg.getNode(connection.target);
    if (!sn) continue;
    sn.inputs.push({
      type: "node",
      value: connection.source,
      keyFrom: connection.sourceOutput,
      keyTo: connection.targetInput,
    });
  }

  emit("save", sg.toJSON());
}

async function replaceOrAddDeserialize(
  name: string,
  json: string,
  add: boolean
) {
  if (!add) {
    await editor.clear();
    await deserialize(json);
  } else {
    shouldUpdate = false;
    const func = new CustomFunctionNode(
      (n) => area.update("node", n.id),
      (n) => editor.addNode(n),
      (n) => editor.removeNode(n.id),
      (nA, kA, nB, kB) =>
        editor.addConnection(new ClassicPreset.Connection(nA, kA, nB, kB)),
      true
    );
    func.nControl.setValue(1);
    func.paramControls[0].cont.selected = "vec2f";
    func.setParamName(0, "input2");
    func.retControl.selected = "vec3f";
    func.nameControl.setValue(name);
    func.label = name;

    await editor.addNode(func);
    shouldUpdate = true;
    await editor.addNode(new NothingNode());
    await deserialize(json, func.functionScope.id);
  }
}

async function deserialize(json: string, parent?: string) {
  shouldUpdate = false;
  if (json === "") {
    json = BasicGraph;
    emit("save", json);
  }
  const sg = graphFromJSON(json);
  const idMap = new Map<string, string>();
  const nodes = new Map<string, Nodes>();

  for (let snObj of sg.graph) {
    const sn = toSerializedNode(snObj);
    const node = serializedNodeToNode(sn, idMap);
    nodes.set(sn.uuid, node);
    node.deserialize(sn);
    await editor.addNode(node);
  }

  for (let snObj of sg.graph) {
    const sn = toSerializedNode(snObj);
    const node = nodes.get(sn.uuid);
    if (
      node &&
      !node.parent &&
      !sn.parent &&
      sn.nodeType !== "CustomFunction" &&
      sn.nodeType !== "FunctionScope"
    ) {
      node.parent = parent;
      scopes
        .update(parent ?? node.id)
        .catch((reason) => showError("Could not update parent", reason));
    } else if (node && !node.parent && sn.parent) {
      node.parent = idMap.get(sn.parent);
      scopes
        .update(node.parent ?? node.id)
        .catch((reason) => showError("Could not update parent", reason));
    }
    for (let input of sn.inputs) {
      if (input.type === "node") {
        await editor.addConnection(
          new ClassicPreset.Connection(
            editor.getNodes().filter((n) => n.id === idMap.get(input.value))[0],
            input.keyFrom,
            editor.getNodes().filter((n) => n.id === idMap.get(sn.uuid))[0],
            input.keyTo
          )
        );
      }
    }
    node?.updateSize(area);
  }

  shouldUpdate = true;
  await rearrange();
  await editor.addNode(new NothingNode());
}

function serializedNodeToNode(
  sn: SerializedNode,
  idMap: Map<string, string>
): Nodes {
  let node: Nodes;
  switch (sn.nodeType) {
    case "Number":
      node = new NumberNode((n) => area.update("node", n.id));
      break;
    case "Math":
      node = new MathOpNode("+", (n, c) => area.update("node", n.id));
      break;
    case "Vector":
      node = new VectorNode(4, (n) => area.update("node", n.id));
      break;
    case "Separate":
      node = new SeparateNode((n) => area.update("node", n.id));
      break;
    case "Join":
      node = new JoinNode((n) => area.update("node", n.id));
      break;
    case "FunctionCall":
      node = new FunctionCallNode();
      break;
    case "Return":
      node = new ReturnNode("0");
      break;
    case "VariableOut":
      node = new VariableOutNode(0, "");
      break;
    case "VariableIn":
      node = new VariableInNode("");
      break;
    case "Initialize":
      node = new InitializeNode();
      break;
    case "FunctionScope":
      node = new FunctionScopeNode("", (n) => area.update("node", n.id));
      break;
    case "CustomFunction":
      node = new CustomFunctionNode((n) => area.update("node", n.id));
      break;
    case "CallCustomFunction":
      node = new CallCustomFunctionNode((n) => area.update("node", n.id));
      break;
    case "LogicScope":
      node = new LogicScopeNode("", (n) => area.update("node", n.id));
      break;
    case "Condition":
      node = new ConditionNode("", "==");
      break;
    case "Shape":
      node = new ShapeNode("", "");
      break;
    case "Combine":
      node = new CombineNode(
        (id) => {
          area.update("node", id);
          editor.addNode(new NothingNode());
        },
        (c) => {
          area.update("control", c.id);
        }
      );
      break;
    case "MathFunction":
      node = new MathFunctionNode(
        "",
        "",
        (id) => {
          area.update("node", id);
          editor.addNode(new NothingNode());
        },
        (c) => {
          area.update("control", c.id);
        }
      );
      break;
  }

  idMap.set(sn.uuid, node.id);
  node.width = sn.size[0];
  node.height = sn.size[1];
  //node.parent = sn.parent;
  return node;
}

function replaceOrAddGraph(filePath: FilePath, add: boolean) {
  props.fs
    .readTextFile(filePath)
    ?.then((content) =>
      replaceOrAddDeserialize(filePath.replace(".graph", ""), content, add)
    )
    .catch((reason) => showError("Could not load graph " + filePath, reason));
}

function addTemplate(name: string, json: string) {
  replaceOrAddDeserialize(name, json, true);
}
</script>

<template>
  <n-modal :show="loading" :mask-closable="false">
    <n-card
      class="w-full sm:w-1/2 lg:w-1/3"
      title="Load Graph"
      closable
      @close="loading = false"
      v-on:pointerdown.stop=""
    >
      <template #header-extra>
        <n-p>Please select the graph file to load.</n-p>
      </template>
      <template #action>
        <n-flex vertical>
          <n-select
            v-model:value="loadName"
            :options="graphsDropdown"
          ></n-select>
          <div class="flex justify-around">
            <n-button
              type="primary"
              @click="
                replaceOrAddGraph(makeFilePath(loadName), false);
                loading = false;
              "
              v-on:pointerdown.stop=""
            >
              Replace Graph
            </n-button>
            <n-button
              type="primary"
              @click="
                replaceOrAddGraph(makeFilePath(loadName), true);
                loading = false;
              "
              v-on:pointerdown.stop=""
            >
              Add to Graph
            </n-button>
          </div>
        </n-flex>
      </template>
      <template #footer>
        <n-text type="info" strong
          >Note that adding the graph to this graph will create a Custom
          Function Node containing the loaded graph. <br />Replacing the graph
          will delete all nodes currently contained within this graph.</n-text
        >
      </template>
    </n-card>
  </n-modal>
  <n-flex vertical style="width: 100%">
    <n-flex style="height: 100%">
      <NodesDock
        :display-nodes="uiNodes"
        :editor="editor"
        header="Nodes"
        style="width: 25%"
      ></NodesDock>
      <div
        class="rete flex-1"
        ref="container"
        v-on:dragover="
          (ev) => {
            ev.preventDefault();
            ev.dataTransfer.dropEffect = 'copy';
          }
        "
        v-on:drop="
          (ev) => {
            ev.preventDefault();
            const node = JSON.parse(
              ev.dataTransfer.getData('text/plain')
            ) as UINode;
            let toCreate: Nodes | null = null;
            for (let category of uiNodes.values()) {
              if (category.has(node.name)) {
                toCreate = category.get(node.name).get();
              }
            }
            //area.area.setPointerFrom(ev);
            //void area.translate(toCreate.id, area.area.pointer);
            //return;
            if (toCreate === null && node.type === 'SHAPE') {
              switch (node.name) {
                case 'Heart':
                  toCreate = newHeartShape();
                  break;
                case 'Sphere':
                  toCreate = newSphereShape();
                  break;
                case 'Plane':
                  toCreate = newPlaneShape();
                  break;
              }
            } else if (node.type === 'APPLY') {
              switch (node.name) {
                case 'Combine':
                  toCreate = new CombineNode(
                    (id) => {
                      area.update('node', id);
                      editor.addNode(new NothingNode());
                    },
                    (c) => {
                      area.update('control', c.id);
                    }
                  );
                  break;
              }
            }
            if (toCreate) {
              area.area.setPointerFrom(ev);
              addNodeAtMousePosition(
                toCreate,
                area.area.pointer.x,
                area.area.pointer.y
              );
            }
          }
        "
      ></div>
    </n-flex>
    <n-flex>
      <n-button
        @click="
          //deserialize(
          //  `{&quot;graph&quot;:[{&quot;size&quot;:[180,140],&quot;uuid&quot;:&quot;ffec57f1db36b382&quot;,&quot;inputs&quot;:[],&quot;nodeType&quot;:&quot;VariableOut&quot;,&quot;extraStringInformation&quot;:[{&quot;key&quot;:&quot;code&quot;,&quot;value&quot;:&quot;&quot;},{&quot;key&quot;:&quot;ref&quot;,&quot;value&quot;:&quot;input2&quot;}],&quot;extraNumberInformation&quot;:[{&quot;key&quot;:&quot;value&quot;,&quot;value&quot;:{&quot;0&quot;:1,&quot;1&quot;:1}}]},{&quot;size&quot;:[180,140],&quot;uuid&quot;:&quot;c813ab16c5471e3c&quot;,&quot;inputs&quot;:[],&quot;nodeType&quot;:&quot;VariableOut&quot;,&quot;extraStringInformation&quot;:[{&quot;key&quot;:&quot;code&quot;,&quot;value&quot;:&quot;var PI = 3.14159265359;&quot;},{&quot;key&quot;:&quot;ref&quot;,&quot;value&quot;:&quot;PI&quot;}],&quot;extraNumberInformation&quot;:[{&quot;key&quot;:&quot;value&quot;,&quot;value&quot;:3.14159265359}]},{&quot;size&quot;:[180,140],&quot;uuid&quot;:&quot;0ecbb9b9a229ce19&quot;,&quot;inputs&quot;:[],&quot;nodeType&quot;:&quot;VariableOut&quot;,&quot;extraStringInformation&quot;:[{&quot;key&quot;:&quot;code&quot;,&quot;value&quot;:&quot;var HALF_PI = 3.14159265359 / 2.0;&quot;},{&quot;key&quot;:&quot;ref&quot;,&quot;value&quot;:&quot;HALF_PI&quot;}],&quot;extraNumberInformation&quot;:[{&quot;key&quot;:&quot;value&quot;,&quot;value&quot;:1.570796326795}]},{&quot;size&quot;:[180,140],&quot;uuid&quot;:&quot;4a065e8821ad82e0&quot;,&quot;inputs&quot;:[],&quot;nodeType&quot;:&quot;VariableOut&quot;,&quot;extraStringInformation&quot;:[{&quot;key&quot;:&quot;code&quot;,&quot;value&quot;:&quot;var TWO_PI = 3.14159265359 * 2.0;&quot;},{&quot;key&quot;:&quot;ref&quot;,&quot;value&quot;:&quot;TWO_PI&quot;}],&quot;extraNumberInformation&quot;:[{&quot;key&quot;:&quot;value&quot;,&quot;value&quot;:6.28318530718}]},{&quot;size&quot;:[180,140],&quot;uuid&quot;:&quot;4e2cf9be57e0e973&quot;,&quot;inputs&quot;:[{&quot;key&quot;:&quot;def&quot;,&quot;value&quot;:&quot;vec3f(input2.x, 0, input2.y)&quot;,&quot;type&quot;:&quot;text&quot;}],&quot;nodeType&quot;:&quot;Return&quot;}]}`,
          //);
          loading = true
        "
        v-on:pointerdown.stop=""
      >
        Load
      </n-button>
    </n-flex>
  </n-flex>
</template><|MERGE_RESOLUTION|>--- conflicted
+++ resolved
@@ -846,14 +846,10 @@
   let removeFlag = false;
   if (start === end) {
     await editor.removeConnection(connection.id);
-<<<<<<< HEAD
-    showInfo("This connection is not allowed, since it would create a cycle!");
-=======
     showError(
       "This connection is not allowed, since it would create a cycle!",
       { title: "Invalid Connection" }
     );
->>>>>>> df5ed015
     return;
   }
 
@@ -865,7 +861,6 @@
   // Check ancestors of start node
   const ancestors = graph.predecessors(start).nodes();
   // if end node is part of ancestors -> Cycle!
-<<<<<<< HEAD
   removeFlag = ancestors.map((n) => n.id).includes(end);
 
   shouldUpdate = true;
@@ -877,28 +872,6 @@
   }
 
   await editor.addNode(new NothingNode());
-=======
-  for (let node in ancestors) {
-    console.log("checking node " + node);
-    if (node.id === end) {
-      // await editor.removeConnection(connection.id);
-      showError(
-        "This connection is not allowed, since it would create a cycle!",
-        { title: "Invalid Connection" }
-      );
-      return;
-    }
-  }
-
-  await editor.addConnection(
-    new ClassicPreset.Connection(
-      editor.getNode(connection.source),
-      connection.sourceOutput,
-      editor.getNode(connection.target),
-      connection.targetInput
-    )
-  );
->>>>>>> df5ed015
 }
 
 async function createEditor() {
@@ -1104,22 +1077,7 @@
         "scopeupdated",
       ].includes(context.type)
     ) {
-<<<<<<< HEAD
       update();
-=======
-      engine.reset();
-      if (!shouldUpdate) return;
-      // arrange.layout();
-      editor
-        .getNodes()
-        .filter(
-          (n) =>
-            !(n instanceof LogicScopeNode || n instanceof FunctionScopeNode)
-        )
-        .forEach((n) => n.updateSize(area));
-
-      saveGraphThrottled();
->>>>>>> df5ed015
     }
 
     return context;
