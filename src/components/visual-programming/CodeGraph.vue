<script setup lang="ts">
import { AreaExtensions, AreaPlugin } from "rete-area-plugin";
import {
  Presets as VuePresets,
  type VueArea2D,
  VuePlugin,
} from "rete-vue-plugin";
import { ClassicPreset, type GetSchemes, NodeEditor } from "rete";
import { computed, type DeepReadonly, onMounted, ref, watch } from "vue";
import {
  ConnectionPlugin,
  Presets as ConnectionPresets,
} from "rete-connection-plugin";
import {
  type ContextMenuExtra,
  ContextMenuPlugin,
  Presets as ContextMenuPresets,
} from "rete-context-menu-plugin";
import {
  FunctionCallNode,
  InitializeNode,
  NothingNode,
  ReturnNode,
  VariableInNode,
  VariableOutNode,
} from "@/vpnodes/basic/nodes";
import { DataflowEngine } from "rete-engine";
import { structures } from "rete-structures";
import { Presets as ScopesPresets, ScopesPlugin } from "rete-scopes-plugin";
import { ConditionNode, LogicScopeNode } from "@/vpnodes/basic/logic";
import type { Structures } from "rete-structures/_types/types";
import { useThrottleFn } from "@vueuse/core";
import {
  ArrangeAppliers,
  AutoArrangePlugin,
  Presets as ArrangePresets,
} from "rete-auto-arrange-plugin";
import { vec2 } from "webgpu-matrix";
import { MathOpNode, NumberNode } from "@/vpnodes/basic/math";
import { JoinNode, SeparateNode, VectorNode } from "@/vpnodes/basic/vector";
import { DropdownControl } from "@/vpnodes/controls/dropdown";
import DropdownComponent from "@/vpnodes/components/DropdownComponent.vue";
import {
  CallCustomFunctionNode,
  CustomFunctionNode,
  FunctionScopeNode,
} from "@/vpnodes/basic/functions";
import { graphFromJSON, SerializedGraph } from "@/vpnodes/serialization/graph";
import { SerializedNode, toSerializedNode } from "@/vpnodes/serialization/node";
import {
  type FilePath,
  makeFilePath,
  type ReactiveFilesystem,
} from "@/filesystem/reactive-files";
import type { SelectMixedOption } from "naive-ui/es/select/src/interface";
import { showError, showInfo } from "@/notification";
import BasicGraph from "@/../parametric-renderer-core/graphs/BasicGraph.graph?raw";
import Heart from "@/../parametric-renderer-core/graphs/Heart.graph?raw";
import Sphere from "@/../parametric-renderer-core/graphs/Sphere.graph?raw";
import HeartWGSL from "@/../parametric-renderer-core/graphs/Heart.graph.wgsl?raw";
import SphereWGSL from "@/../parametric-renderer-core/graphs/Sphere.graph.wgsl?raw";
import PlaneWGSL from "@/../parametric-renderer-core/graphs/Plane.graph.wgsl?raw";
import CylinderWGSL from "@/../parametric-renderer-core/graphs/Cylinder.graph.wgsl?raw";
import {
  type HistoryActions,
  HistoryPlugin,
  Presets as HistoryPresets,
} from "rete-history-plugin";
import {
  newCylinderShape,
  newHeartShape,
  newPlaneShape,
  newSphereShape,
  ShapeNode,
} from "@/vpnodes/simple-mode/shapes";
import { CombineNode, MathFunctionNode } from "@/vpnodes/simple-mode/apply";
import NodesDock from "@/components/visual-programming/NodesDock.vue";
import type { UINode } from "@/vpnodes/ui/uinode";
import { SliderControl } from "@/vpnodes/controls/slider";
import SliderComponent from "@/vpnodes/components/SliderComponent.vue";
import {
  Heart24Regular,
  Circle24Regular,
  RectangleLandscape24Regular,
  BracesVariable24Filled,
} from "@vicons/fluent";
import {
  WaveSawTool,
  WaveSine,
  MathFunction,
  WaveSquare,
  ArrowsSplit,
  ArrowsJoin,
  Code,
} from "@vicons/tabler";
import { JoinFullRound, CategoryOutlined } from "@vicons/material";
import { Category, Scale } from "@vicons/carbon";
import ReturnNodeStyle from "@/components/visual-programming/CustomNodeStyles/ReturnNodeStyle.vue";
import VariableOutNodeStyle from "@/components/visual-programming/CustomNodeStyles/VariableOutNodeStyle.vue";
import DefaultNodeStyle from "@/components/visual-programming/CustomNodeStyles/DefaultNodeStyle.vue";
import SocketStyle from "@/components/visual-programming/CustomNodeStyles/SocketStyle.vue";
import ConnectionStyle from "@/components/visual-programming/CustomNodeStyles/ConnectionStyle.vue";
const emit = defineEmits<{
  update: [content: string];
  save: [content: string];
  code: [];
}>();

export interface KeyedGraph {
  readonly id: string;
  readonly code: string;
}

const props = defineProps<{
  fs: ReactiveFilesystem;
  keyedGraph: DeepReadonly<KeyedGraph> | null;
}>();

const fileNames = ref(new Set<FilePath>());
props.fs.watchFromStart((change) => {
  if (!change.key.endsWith(".graph")) return;
  if (change.type === "insert") {
    fileNames.value.add(change.key);
  } else if (change.type === "remove") {
    fileNames.value.delete(change.key);
  }
});

const graphsDropdown = computed<SelectMixedOption[]>(() => {
  return [...fileNames.value]
    .toSorted()
    .filter((fileName) => fileName.endsWith(".graph"))
    .map(
      (fileName): SelectMixedOption => ({
        label: fileName.substring(
          0,
          fileName.valueOf().length - ".graph".length
        ),
        value: fileName,
      })
    );
});

function createUINode(uiNode: UINode) {
  addNode(uiNode.get());
}

const uiNodes: Map<string, Map<string, UINode>> = new Map([
  [
    "Shapes",
    new Map<string, UINode>([
      [
        "Heart",
        {
          name: "Heart",
          type: "SHAPE",
          prefix: "parametric",
          image: Heart24Regular,
          get: () => {
            //addNode(n);
            return newHeartShape();
          },
          create: createUINode,
          draggable: true,
        },
      ],
      [
        "Sphere",
        {
          name: "Sphere",
          type: "SHAPE",
          prefix: "parametric",
          image: Circle24Regular,
          get: () => {
            //addNode(n);
            return newSphereShape();
          },
          create: createUINode,
          draggable: true,
        },
      ],
      [
        "Plane",
        {
          name: "Plane",
          type: "SHAPE",
          prefix: "parametric",
          image: RectangleLandscape24Regular,
          get: () => {
            //addNode(n);
            return newPlaneShape();
          },
          create: createUINode,
          draggable: true,
        },
      ],
      [
        "Cylinder",
        {
          name: "Cylinder",
          type: "SHAPE",
          prefix: "parametric",
          image: CategoryOutlined,
          get: () => {
            return newCylinderShape();
          },
          create: createUINode,
          draggable: true,
        },
      ],
    ]),
  ],
  [
    "Apply",
    new Map<string, UINode>([
      [
        "Combine",
        {
          name: "Combine",
          type: "APPLY",
          prefix: "",
          image: JoinFullRound,
          get: () => {
            //addNode(n);
            return new CombineNode(
              (id: string) => {
                area.update("node", id);
                editor.addNode(new NothingNode());
              },
              (c) => area.update("control", c.id)
            );
          },
          create: createUINode,
          draggable: true,
        },
      ],
      [
        "Sine",
        {
          name: "Sine",
          type: "APPLY",
          prefix: "",
          image: WaveSine,
          get: () => {
            return new MathFunctionNode(
              "Sine",
              "sin({angular frequency,0.0,3.14159,-3.14159,0.1,f32} * input2 + {phase,0.0,3.14159,-3.14159,0.1,f32})",
              (id) => {
                area.update("node", id);
                editor.addNode(new NothingNode());
              },
              (c) => {
                area.update("control", c.id);
              },
              true,
              "vec3f",
              "vec3f"
            );
          },
          create: createUINode,
          draggable: true,
        },
      ],
      [
        "Cosine",
        {
          name: "Cosine",
          type: "APPLY",
          prefix: "",
          image: WaveSine,
          get: () => {
            return new MathFunctionNode(
              "Cosine",
              "cos({angular frequency,0.0,3.14159,-3.14159,0.1,f32} * input2 + {phase,0.0,3.14159,-3.14159,0.1,f32})",
              (id) => {
                area.update("node", id);
                editor.addNode(new NothingNode());
              },
              (c) => {
                area.update("control", c.id);
              },
              true,
              "vec3f",
              "vec3f"
            );
          },
          create: createUINode,
          draggable: true,
        },
      ],
      [
        "Sawtooth",
        {
          name: "Sawtooth",
          type: "APPLY",
          prefix: "",
          image: WaveSawTool,
          get: () => {
            return new MathFunctionNode(
              "Sawtooth",
              "(({sawtooth count,0,10,-10,0.1,f32} * input2) - floor({sawtooth count,0,10,-10,0.1,f32} * input2))",
              (id) => {
                area.update("node", id);
                editor.addNode(new NothingNode());
              },
              (c) => {
                area.update("control", c.id);
              },
              true,
              "vec3f",
              "vec3f"
            );
          },
          create: createUINode,
          draggable: true,
        },
      ],
      [
        "POW",
        {
          name: "POW",
          type: "APPLY",
          prefix: "",
          image: WaveSine,
          get: () => {
            return new MathFunctionNode(
              "Pow",
              "pow(input2, {x1,0,10,-10,0.1,same})",
              (id) => {
                area.update("node", id);
                editor.addNode(new NothingNode());
              },
              (c) => {
                area.update("control", c.id);
              },
              true,
              "vec3f",
              "vec3f"
            );
          },
          create: createUINode,
          draggable: true,
        },
      ],
      [
        "Square",
        {
          name: "Square",
          type: "APPLY",
          prefix: "",
          image: WaveSquare,
          get: () => {
            return new MathFunctionNode(
              "Square",
              "sign(sin(input2*{frequency,1,10,-10,0.1,f32}))",
              (id) => {
                area.update("node", id);
                editor.addNode(new NothingNode());
              },
              (c) => {
                area.update("control", c.id);
              },
              true,
              "vec3f",
              "vec3f"
            );
          },
          create: createUINode,
          draggable: true,
        },
      ],
      [
        "Scale",
        {
          name: "Scale",
          type: "APPLY",
          prefix: "",
          image: Scale,
          get: () => {
            return new MathFunctionNode(
              "Scale",
              "mat3x3(vec3f({scale x,1,100,-100,0.1,f32},0.0,0.0), vec3f(0.0,{scale y,1,100,-100,0.1,f32},0.0), vec3f(0.0,0.0,{scale z,1,100,-100,0.1,f32})) * input2",
              (id) => {
                area.update("node", id);
                editor.addNode(new NothingNode());
              },
              (c) => {
                area.update("control", c.id);
              },
              false,
              "vec3f",
              "vec3f"
            );
          },
          create: createUINode,
          draggable: true,
        },
      ],
    ]),
  ],
  [
    "Parameters",
    new Map<string, UINode>([
      [
        "Split",
        {
          name: "Split",
          type: "ARRANGE",
          prefix: "vec->x,y,z",
          image: ArrowsSplit,
          get: () => {
            return new SeparateNode((n) => area.update("node", n.id));
          },
          create: createUINode,
          draggable: true,
        },
      ],
      [
        "Join",
        {
          name: "Join",
          type: "ARRANGE",
          prefix: "x,y,z->vec",
          image: ArrowsJoin,
          get: () => {
            return new JoinNode((n) => area.update("node", n.id));
          },
          create: createUINode,
          draggable: true,
        },
      ],
    ]),
  ],
  [
    "Maths",
    new Map<string, UINode>([
      [
        "Add",
        {
          name: "Add",
          type: "CALCULATE",
          prefix: "",
          image: MathFunction,
          get: () => {
            return new MathOpNode("+", (node, control) => {
              area.update("node", node.id);
              area.update("control", control.id);
            });
          },
          create: createUINode,
          draggable: true,
        },
      ],
      [
        "Subtract",
        {
          name: "Subtract",
          type: "CALCULATE",
          prefix: "",
          image: MathFunction,
          get: () => {
            return new MathOpNode("-", (n, c) => {
              area.update("node", n.id);
              area.update("control", c.id);
            });
          },
          create: createUINode,
          draggable: true,
        },
      ],
      [
        "Multiply",
        {
          name: "Multiply",
          type: "CALCULATE",
          prefix: "",
          image: MathFunction,
          get: () => {
            return new MathOpNode("*", (node, control) => {
              area.update("node", node.id);
              area.update("control", control.id);
            });
          },
          create: createUINode,
          draggable: true,
        },
      ],
      [
        "Divide",
        {
          name: "Divide",
          type: "CALCULATE",
          prefix: "",
          image: MathFunction,
          get: () => {
            return new MathOpNode("/", (n, c) => {
              area.update("node", n.id);
              area.update("control", c.id);
            });
          },
          create: createUINode,
          draggable: true,
        },
      ],
      [
        "sin(x)",
        {
          name: "sin(x)",
          type: "CALCULATE",
          prefix: "",
          image: MathFunction,
          get: () => {
            return new MathFunctionNode(
              "Sine",
              "sin({angular frequency,0.0,3.14159,-3.14159,0.1,f32} * input2 + {phase,0.0,3.14159,-3.14159,0.1,f32})",
              (id) => {
                area.update("node", id);
                editor.addNode(new NothingNode());
              },
              (c) => {
                area.update("control", c.id);
              },
              false,
              "any",
              "any"
            );
          },
          create: createUINode,
          draggable: true,
        },
      ],
      [
        "cos(x)",
        {
          name: "cos(x)",
          type: "CALCULATE",
          prefix: "",
          image: MathFunction,
          get: () => {
            return new MathFunctionNode(
              "Cosine",
              "cos({angular frequency,0.0,3.14159,-3.14159,0.1,f32} * input2 + {phase,0.0,3.14159,-3.14159,0.1,f32})",
              (id) => {
                area.update("node", id);
                editor.addNode(new NothingNode());
              },
              (c) => {
                area.update("control", c.id);
              },
              false,
              "any",
              "any"
            );
          },
          create: createUINode,
          draggable: true,
        },
      ],
      [
        "sawtooth(x)",
        {
          name: "sawtooth(x)",
          type: "CALCULATE",
          prefix: "",
          image: MathFunction,
          get: () => {
            return new MathFunctionNode(
              "Sawtooth",
              "(({sawtooth count,0,10,-10,0.1,f32} * input2) - floor({sawtooth count,0,10,-10,0.1,f32} * input2))",
              (id) => {
                area.update("node", id);
                editor.addNode(new NothingNode());
              },
              (c) => {
                area.update("control", c.id);
              },
              false,
              "any",
              "any"
            );
          },
          create: createUINode,
          draggable: true,
        },
      ],
      [
        "pow(x)",
        {
          name: "pow(x)",
          type: "CALCULATE",
          prefix: "",
          image: MathFunction,
          get: () => {
            return new MathFunctionNode(
              "Pow",
              "pow(input2, {x1,0,10,-10,0.1,same})",
              (id) => {
                area.update("node", id);
                editor.addNode(new NothingNode());
              },
              (c) => {
                area.update("control", c.id);
              },
              false,
              "any",
              "any"
            );
          },
          create: createUINode,
          draggable: true,
        },
      ],
    ]),
  ],
  [
    "Constants",
    new Map<string, UINode>([
      [
        "Elapsed Time",
        {
          name: "Elapsed Time",
          type: "CONSTANT",
          prefix: "",
          image: MathFunction,
          get: () => {
            return new VariableOutNode(0.0, "", "time.elapsed");
          },
          create: createUINode,
          draggable: true,
        },
      ],
      [
        "Delta Time",
        {
          name: "Delta Time",
          type: "CONSTANT",
          prefix: "",
          image: MathFunction,
          get: () => {
            return new VariableOutNode(0.0, "", "time.delta");
          },
          create: createUINode,
          draggable: true,
        },
      ],
      [
        "Frame",
        {
          name: "Frame",
          type: "CONSTANT",
          prefix: "",
          image: MathFunction,
          get: () => {
            return new VariableOutNode(
              0.0,
              "var frame = f32(time.frame);",
              "frame"
            );
          },
          create: createUINode,
          draggable: true,
        },
      ],
      [
        "Instance ID",
        {
          name: "Instance ID",
          type: "CONSTANT",
          prefix: "",
          image: MathFunction,
          get: () => {
            return new VariableOutNode(
              0.0,
              "var instanceId = f32(instance_id);",
              "instanceId"
            );
          },
          create: createUINode,
          draggable: true,
        },
      ],
    ]),
  ],
]);

const container = ref<HTMLElement | null>(null);

onMounted(() => {
  if (container.value === null) return;

  createEditor();
});

export type Nodes =
  | NumberNode
  | MathOpNode
  | VectorNode
  | SeparateNode
  | JoinNode
  | ConditionNode
  | LogicScopeNode
  | ReturnNode
  | FunctionCallNode
  | VariableOutNode
  | VariableInNode
  | InitializeNode
  | NothingNode
  | CustomFunctionNode
  | CallCustomFunctionNode
  | FunctionScopeNode
  | ShapeNode
  | MathFunctionNode;

class Connection<
  A extends Nodes,
  B extends Nodes,
> extends ClassicPreset.Connection<A, B> {}

type Conns =
  | Connection<NumberNode, MathOpNode>
  | Connection<MathOpNode, MathOpNode>
  | Connection<VectorNode, SeparateNode>
  | Connection<SeparateNode, MathOpNode>
  | Connection<SeparateNode, JoinNode>
  | Connection<JoinNode, SeparateNode>
  | Connection<NumberNode, JoinNode>
  | Connection<ConditionNode, JoinNode>
  | Connection<ConditionNode, NumberNode>
  | Connection<ConditionNode, SeparateNode>
  | Connection<ConditionNode, MathOpNode>
  | Connection<ReturnNode, VectorNode>
  | Connection<NumberNode, FunctionCallNode>
  | Connection<InitializeNode, LogicScopeNode>;

export type Schemes = GetSchemes<Nodes, Conns>;

const editor = new NodeEditor<Schemes>();
const engine = new DataflowEngine<Schemes>();
const arrange = new AutoArrangePlugin<Schemes>();

let shouldUpdate = true;

let loading = ref<boolean>(false);
let loadName = ref<string>("no file selected");

watch(
  () => props.keyedGraph?.id,
  async (id) => {
    console.log("watch keyedGraph.id", { id });
    shouldUpdate = false;
    let code = props.keyedGraph?.code ?? "";
    await editor.clear();
    await deserialize(code);
    shouldUpdate = true;
  }
);

async function newFunctionNode(area: AreaPlugin<Schemes, AreaExtra>) {
  shouldUpdate = false;
  const cfn = new CustomFunctionNode(
    (n) => area.update("node", n.id),
    (n) => editor.addNode(n),
    (n) => editor.removeNode(n.id),
    (nA, kA, nB, kB) =>
      editor.addConnection(new ClassicPreset.Connection(nA, kA, nB, kB))
  );
  await editor.addNode(cfn);
  cfn.functionScope.retNode.parent = cfn.functionScope.id;
  await editor.addNode(cfn.functionScope.retNode);
  shouldUpdate = true;
  return new NothingNode();
}

async function newConditionNode(
  scope1: string,
  scope2: string,
  area: AreaPlugin<Schemes, AreaExtra>,
  operator: "==" | "!=" | ">" | "<" | ">=" | "<="
): Promise<Nodes> {
  shouldUpdate = false;
  const sc1 = new LogicScopeNode(
    scope1,
    (n) => area.update("node", n.id),
    (n) => editor.addNode(n),
    (n) => editor.removeNode(n.id)
  );
  const sc2 = new LogicScopeNode(
    scope2,
    (n) => area.update("node", n.id),
    (n) => editor.addNode(n),
    (n) => editor.removeNode(n.id)
  );

  await editor.addNode(sc1);
  await editor.addNode(sc2);

  const c = new ConditionNode(operator, operator);

  await editor.addNode(c);
  editor
    .addConnection(new ClassicPreset.Connection(c, "true", sc1, "context"))
    .catch((e) => console.log(e));
  editor
    .addConnection(new ClassicPreset.Connection(c, "false", sc2, "context"))
    .catch((e) => console.log(e));

  await arrange.layout({ applier });

  shouldUpdate = true;

  return new NothingNode();
}

async function addNode(node: Nodes) {
  await editor.addNode(node);
}

async function addNodeAtMousePosition(node: Nodes, x: number, y: number) {
  console.log("Adding", node, "at", x, ",", y);
  await editor.addNode(node);
  void area.translate(node.id, { x: x, y: y });
}

type AreaExtra = VueArea2D<Schemes> | ContextMenuExtra;

const endNode = new ReturnNode("vec3f(input2.x, 0, input2.y)", "Output Vertex");
const startNode = new VariableOutNode(vec2.create(1, 1), "", "input2");
const piNode = new VariableOutNode(
  3.14159265359,
  "var PI = 3.14159265359;",
  "PI"
);
const halfPiNode = new VariableOutNode(
  3.14159265359 / 2,
  "var HALF_PI = 3.14159265359 / 2.0;",
  "HALF_PI"
);
const twoPiNode = new VariableOutNode(
  3.14159265359 * 2,
  "var TWO_PI = 3.14159265359 * 2.0;",
  "TWO_PI"
);

async function rearrange() {
  await arrange.layout({ applier });
  await area.translate(endNode.id, { x: 200, y: 200 });
  return new NothingNode();
}

let area: AreaPlugin<Schemes, AreaExtra>;
const scopes = new ScopesPlugin<Schemes>();
const history = new HistoryPlugin<Schemes, HistoryActions<Schemes>>();
const applier = new ArrangeAppliers.TransitionApplier<Schemes, never>({
  duration: 100,
  timingFunction: (t) => t,
  async onTick() {
    // called on every frame update
  },
});

async function checkForUnsafeConnections(
  connection: ClassicPreset.Connection<Nodes, Nodes>
) {
  console.log("Called checkForUnsafeConnection()");
  const start = connection.source;
  const end = connection.target;
  let removeFlag = false;
  if (start === end) {
    await editor.removeConnection(connection.id);
    showError(
      "This connection is not allowed, since it would create a cycle!",
      { title: "Invalid Connection" }
    );
    return;
  }

  shouldUpdate = false;
  // await editor.removeConnection(connection.id);

  const graph = structures(editor);

  // Check ancestors of start node
  const ancestors = graph.predecessors(start).nodes();
  // if end node is part of ancestors -> Cycle!
  removeFlag = ancestors.map((n) => n.id).includes(end);

  shouldUpdate = true;

  if (removeFlag) {
    await editor.removeConnection(connection.id);
    showInfo("This connection is not allowed, since it would create a cycle!");
    return;
  }

  await editor.addNode(new NothingNode());
}

async function createEditor() {
  area = new AreaPlugin<Schemes, AreaExtra>(
    container.value ?? new HTMLElement()
  );
  AreaExtensions.selectableNodes(area, AreaExtensions.selector(), {
    accumulating: AreaExtensions.accumulateOnCtrl(),
  });
  //AreaExtensions.snapGrid(area, {
  //  size: 20,
  //});

  const contextMenu = new ContextMenuPlugin<Schemes>({
    items: ContextMenuPresets.classic.setup([
      ["Rearrange", () => rearrange()],
      ["Initialize", () => new InitializeNode()],
      [
        "Math",
        [
          ["Number", () => new NumberNode()],
          [
            "Add",
            () => new MathOpNode("+", (c) => area.update("control", c.id)),
          ],
          [
            "Subtract",
            () => new MathOpNode("-", (c) => area.update("control", c.id)),
          ],
          [
            "Multiply",
            () => new MathOpNode("*", (c) => area.update("control", c.id)),
          ],
          [
            "Divide",
            () => new MathOpNode("/", (c) => area.update("control", c.id)),
          ],
          [
            "Modulo",
            () => new MathOpNode("%", (c) => area.update("control", c.id)),
          ],
        ],
      ],
      [
        "Vectors",
        [
          [
            "Vector2",
            () => new VectorNode(2, (c) => area.update("control", c.id)),
          ],
          [
            "Vector3",
            () => new VectorNode(3, (c) => area.update("control", c.id)),
          ],
          [
            "Vector4",
            () => new VectorNode(4, (c) => area.update("control", c.id)),
          ],
          [
            "Separate",
            () => new SeparateNode((c) => area.update("control", c.id)),
          ],
          ["Join", () => new JoinNode((n) => area.update("node", n.id))],
        ],
      ],
      [
        "Functions",
        [
          ["Sin", () => new FunctionCallNode("sin", 1)],
          ["Cos", () => new FunctionCallNode("cos", 1)],
          ["Tan", () => new FunctionCallNode("tan", 1)],
          ["Sqrt", () => new FunctionCallNode("sqrt", 1)],
          ["Abs", () => new FunctionCallNode("abs", 1)],
          ["Exp", () => new FunctionCallNode("exp", 1)],
          ["Round", () => new FunctionCallNode("round", 1)],
          ["Pow", () => new FunctionCallNode("pow", 2)],
          ["Mix", () => new FunctionCallNode("mix", 3)],
        ],
      ],
      [
        "Logic",
        [
          ["Equals", () => newConditionNode("True", "False", area, "==")],
          ["Not Equals", () => newConditionNode("True", "False", area, "!=")],
          ["Lt", () => newConditionNode("True", "False", area, "<")],
          ["Le", () => newConditionNode("True", "False", area, "<=")],
          ["Gt", () => newConditionNode("True", "False", area, ">")],
          ["Ge", () => newConditionNode("True", "False", area, ">=")],
        ],
      ],
      [
        "Templates",
        [
          ["Heart", () => newHeartShape()],
          ["Plane", () => newPlaneShape()],
          ["Sphere", () => newSphereShape()],
        ],
      ],
      [
        "Custom",
        [
          ["New Function", () => newFunctionNode(area)],
          [
            "Call Custom Function",
            () => new CallCustomFunctionNode((n) => area.update("node", n.id)),
          ],
        ],
      ],
    ]),
  });

  arrange.addPreset(ArrangePresets.classic.setup());
  history.addPreset(HistoryPresets.classic.setup());

  // HistoryExtensions.keyboard(history);

  document.addEventListener("keydown", (e) => {
    if (!e.ctrlKey && !e.metaKey) return;

    switch (e.code) {
      case "KeyY":
        void history.undo();
        break;
      case "KeyZ":
        void history.redo();
        break;
      default:
    }
  });

  area.use(contextMenu);

  const connection = new ConnectionPlugin<Schemes, AreaExtra>();

  connection.addPreset(ConnectionPresets.classic.setup());

  const render = new VuePlugin<Schemes, AreaExtra>();

  render.addPreset(
    VuePresets.classic.setup({
      customize: {
        control(data) {
          if (data.payload instanceof DropdownControl) {
            return DropdownComponent;
          }
          if (data.payload instanceof SliderControl) {
            return SliderComponent;
          }
          if (data.payload instanceof ClassicPreset.InputControl) {
            return VuePresets.classic.Control;
          }
        },
        node(context) {
          if (context.payload instanceof ReturnNode) {
            return ReturnNodeStyle;
          }
          if (context.payload instanceof VariableOutNode) {
            return VariableOutNodeStyle;
          }
          return DefaultNodeStyle;
        },
        socket(context) {
          return SocketStyle;
        },
        connection(context) {
          return ConnectionStyle;
        },
      },
    })
  );
  render.addPreset(VuePresets.contextMenu.setup());
  scopes.addPreset(ScopesPresets.classic.setup());

  editor.use(area);
  editor.use(engine);
  area.use(connection);
  area.use(render);
  area.use(scopes);
  area.use(arrange);
  area.use(history);

  //console.log("loading graph", props.keyedGraph?.id);
  await deserialize(props.keyedGraph?.code ?? "");
  //await editor.addConnection(
  //  new ClassicPreset.Connection(startNode, "out", endNode, "returnIn"),
  //);
  await arrange.layout({ applier });

  editor.addPipe((context) => {
    //console.log("should update", context.type, shouldUpdate);
    if (context.type === "connectioncreated") {
      if (shouldUpdate) {
        checkForUnsafeConnections(
          context.data as ClassicPreset.Connection<Nodes, Nodes>
        ).then(update); // TODO: FIX IT!;
      }
    }
    if (
      [
        "connectionremoved",
        "nodecreated",
        "noderemoved",
        "scopeupdated",
      ].includes(context.type)
    ) {
      update();
    }

    return context;
  });

  await logCode();
}

function update() {
  engine.reset();
  if (!shouldUpdate) return;
  // arrange.layout();
  editor
    .getNodes()
    .filter(
      (n) => !(n instanceof LogicScopeNode || n instanceof FunctionScopeNode)
    )
    .forEach((n) => n.updateSize(area));

  saveGraphThrottled();
}

async function saveGraph() {
  await Promise.all([serialize(), logCode()]);
}
const saveGraphThrottled = useThrottleFn(saveGraph, 500, true, false);

async function getNodesCode(
  node: Nodes,
  visited: string[],
  graph: Structures<Nodes, Conns>,
  indent: string = ""
) {
  const nodeData = await engine.fetch(node.id);
  let fullCode = "";
  if (node instanceof SeparateNode) {
    fullCode += indent + nodeData.x.code + "\n";
    fullCode += indent + nodeData.y.code + "\n";
    fullCode += nodeData.z.code !== "" ? indent + nodeData.z.code + "\n" : "";
    fullCode += nodeData.w.code !== "" ? indent + nodeData.w.code + "\n" : "";
  } else if (node instanceof ConditionNode) {
    let trueCode = "";
    let falseCode = "";
    // fullCode += "\t" + nodeData.true.code + "\n";

    const blockContent = graph.outgoers(node.id).nodes();
    for (let content of blockContent) {
      const scopeIncomers = graph.incomers(content.id).nodes();
      let incomersCode = "";
      if (scopeIncomers.length > 0) {
        incomersCode += await orderedCode(scopeIncomers, visited, indent);
      }
      fullCode += incomersCode;
    }
    for (let content of blockContent) {
      if (content.label != "True") continue;
      visited.push(content.id);
      const scopeChildren = editor
        .getNodes()
        .filter((n) => n.parent === content.id);
      if (scopeChildren.length > 0) {
        trueCode += await getScopeCode(scopeChildren, visited, indent);
      }

      fullCode +=
        indent +
        nodeData.true.code +
        "\n" +
        trueCode +
        (await getNodesCode(content, visited, graph, indent));
    }

    // fullCode += "\t" + nodeData.false.code + "\n";
    for (let content of blockContent) {
      if (content.label != "False") continue;
      visited.push(content.id);
      const scopeChildren = editor
        .getNodes()
        .filter((n) => n.parent === content.id);
      if (scopeChildren.length > 0) {
        falseCode += await getScopeCode(scopeChildren, visited, indent);
      }

      fullCode +=
        indent +
        nodeData.false.code +
        "\n" +
        falseCode +
        (await getNodesCode(content, visited, graph, indent));
    }
  } else if (node instanceof CustomFunctionNode) {
    let scopeCode = "";
    fullCode += nodeData.value.code + "\n";

    const blockContent = graph.outgoers(node.id).nodes();
    for (let content of blockContent) {
      visited.push(content.id);
      const scopeChildren = editor
        .getNodes()
        .filter((n) => n.parent === content.id);
      if (scopeChildren.length > 0) {
        scopeCode += await getScopeCode(scopeChildren, visited, indent);
      }

      fullCode +=
        scopeCode + (await getNodesCode(content, visited, graph, indent));
    }
  } else {
    if (nodeData.value.code !== "")
      fullCode += indent + nodeData.value.code + "\n";
  }

  return fullCode;
}

async function getScopeCode(
  scopeChildren: Nodes[],
  visited: string[],
  prevIndent: string
) {
  if (scopeChildren.length <= 0) return;

  return orderedCode(scopeChildren, visited, prevIndent + "\t");
}

async function logCode() {
  const graph = structures(editor);
  const allNodes = graph
    .nodes()
    .filter((n) => !n.parent)
    .filter((n) => !(n instanceof CustomFunctionNode));
  const customFunctionNodes = graph
    .nodes()
    .filter((n) => n instanceof CustomFunctionNode);

  if (allNodes.length <= 0) return;

  let visited: string[] = [];
  let fullCode =
    (await orderedCode(customFunctionNodes, visited)) +
    "\n" +
    HeartWGSL +
    "\n" +
    SphereWGSL +
    "\n" +
    PlaneWGSL +
    "\n" +
    CylinderWGSL +
    "\n\nfn sampleObject(input2: vec2f) -> vec3f {\n" +
    (await orderedCode(allNodes, visited, "\t"));

  // fullCode += (await getNodesCode(endNode, [], graph, "\t")) + "}";
  fullCode += "\n}";
  console.log(fullCode);
  emit("update", fullCode);
}

async function orderedCode(
  allNodes: Nodes[],
  visited: string[],
  indent: string = ""
) {
  if (allNodes.length <= 0) return "";
  const graph = structures(editor);
  let fullCode = "";
  let nodeQueue = allNodes;

  while (nodeQueue.length > 0) {
    const node = nodeQueue.shift();
    if (!node) break;
    if (visited.includes(node.id)) continue;
    if (node instanceof NothingNode) {
      await editor.removeNode(node.id);
      continue;
    }
    const incomers = graph.incomers(node.id).nodes();
    if (
      incomers.some((inc) => !visited.includes(inc.id)) ||
      (node instanceof ReturnNode && nodeQueue.length > 0)
    ) {
      nodeQueue.push(node);
      continue;
    }

    visited.push(node.id);
    fullCode += await getNodesCode(node, visited, graph, indent);
  }

  return fullCode;
}

async function serialize() {
  const sg = new SerializedGraph();
  for (let node of editor.getNodes()) {
    const sn = new SerializedNode();
    sg.add(node.serialize(sn));
  }

  for (let connection of editor.getConnections()) {
    const sn = sg.getNode(connection.target);
    if (!sn) continue;
    sn.inputs.push({
      type: "node",
      value: connection.source,
      keyFrom: connection.sourceOutput,
      keyTo: connection.targetInput,
    });
  }

  emit("save", sg.toJSON());
}

async function replaceOrAddDeserialize(
  name: string,
  json: string,
  add: boolean
) {
  if (!add) {
    await editor.clear();
    await deserialize(json);
  } else {
    shouldUpdate = false;
    const func = new CustomFunctionNode(
      (n) => area.update("node", n.id),
      (n) => editor.addNode(n),
      (n) => editor.removeNode(n.id),
      (nA, kA, nB, kB) =>
        editor.addConnection(new ClassicPreset.Connection(nA, kA, nB, kB)),
      true
    );
    func.nControl.setValue(1);
    func.paramControls[0].cont.selected = "vec2f";
    func.setParamName(0, "input2");
    func.retControl.selected = "vec3f";
    func.nameControl.setValue(name);
    func.label = name;

    await editor.addNode(func);
    shouldUpdate = true;
    await editor.addNode(new NothingNode());
    await deserialize(json, func.functionScope.id);
  }
}

async function deserialize(json: string, parent?: string) {
  shouldUpdate = false;
  if (json === "") {
    json = BasicGraph;
    emit("save", json);
  }
  const sg = graphFromJSON(json);
  const idMap = new Map<string, string>();
  const nodes = new Map<string, Nodes>();

  for (let snObj of sg.graph) {
    const sn = toSerializedNode(snObj);
    const node = serializedNodeToNode(sn, idMap);
    nodes.set(sn.uuid, node);
    node.deserialize(sn);
    await editor.addNode(node);
  }

  for (let snObj of sg.graph) {
    const sn = toSerializedNode(snObj);
    const node = nodes.get(sn.uuid);
    if (
      node &&
      !node.parent &&
      !sn.parent &&
      sn.nodeType !== "CustomFunction" &&
      sn.nodeType !== "FunctionScope"
    ) {
      node.parent = parent;
      scopes
        .update(parent ?? node.id)
        .catch((reason) => showError("Could not update parent", reason));
    } else if (node && !node.parent && sn.parent) {
      node.parent = idMap.get(sn.parent);
      scopes
        .update(node.parent ?? node.id)
        .catch((reason) => showError("Could not update parent", reason));
    }
    for (let input of sn.inputs) {
      if (input.type === "node") {
        await editor.addConnection(
          new ClassicPreset.Connection(
            editor.getNodes().filter((n) => n.id === idMap.get(input.value))[0],
            input.keyFrom,
            editor.getNodes().filter((n) => n.id === idMap.get(sn.uuid))[0],
            input.keyTo
          )
        );
      }
    }
    node?.updateSize(area);
  }

  shouldUpdate = true;
  await rearrange();
  await editor.addNode(new NothingNode());
}

function serializedNodeToNode(
  sn: SerializedNode,
  idMap: Map<string, string>
): Nodes {
  let node: Nodes;
  switch (sn.nodeType) {
    case "Number":
      node = new NumberNode((n) => area.update("node", n.id));
      break;
    case "Math":
      node = new MathOpNode("+", (n, c) => area.update("node", n.id));
      break;
    case "Vector":
      node = new VectorNode(4, (n) => area.update("node", n.id));
      break;
    case "Separate":
      node = new SeparateNode((n) => area.update("node", n.id));
      break;
    case "Join":
      node = new JoinNode((n) => area.update("node", n.id));
      break;
    case "FunctionCall":
      node = new FunctionCallNode();
      break;
    case "Return":
      node = new ReturnNode("0");
      break;
    case "VariableOut":
      node = new VariableOutNode(0, "");
      break;
    case "VariableIn":
      node = new VariableInNode("");
      break;
    case "Initialize":
      node = new InitializeNode();
      break;
    case "FunctionScope":
      node = new FunctionScopeNode("", (n) => area.update("node", n.id));
      break;
    case "CustomFunction":
      node = new CustomFunctionNode((n) => area.update("node", n.id));
      break;
    case "CallCustomFunction":
      node = new CallCustomFunctionNode((n) => area.update("node", n.id));
      break;
    case "LogicScope":
      node = new LogicScopeNode("", (n) => area.update("node", n.id));
      break;
    case "Condition":
      node = new ConditionNode("", "==");
      break;
    case "Shape":
      node = new ShapeNode("", "");
      break;
    case "Combine":
      node = new CombineNode(
        (id) => {
          area.update("node", id);
          editor.addNode(new NothingNode());
        },
        (c) => {
          area.update("control", c.id);
        }
      );
      break;
    case "MathFunction":
      node = new MathFunctionNode(
        "",
        "",
        (id) => {
          area.update("node", id);
          editor.addNode(new NothingNode());
        },
        (c) => {
          area.update("control", c.id);
        }
      );
      break;
  }

  idMap.set(sn.uuid, node.id);
  node.width = sn.size[0];
  node.height = sn.size[1];
  //node.parent = sn.parent;
  return node;
}

function replaceOrAddGraph(filePath: FilePath, add: boolean) {
  props.fs
    .readTextFile(filePath)
    ?.then((content) =>
      replaceOrAddDeserialize(filePath.replace(".graph", ""), content, add)
    )
    .catch((reason) => showError("Could not load graph " + filePath, reason));
}

function addTemplate(name: string, json: string) {
  replaceOrAddDeserialize(name, json, true);
}
</script>

<template>
  <n-modal :show="loading" :mask-closable="false">
    <n-card
      class="w-full sm:w-1/2 lg:w-1/3"
      title="Load Graph"
      closable
      @close="loading = false"
      v-on:pointerdown.stop=""
    >
      <template #header-extra>
        <n-p>Please select the graph file to load.</n-p>
      </template>
      <template #action>
        <n-flex vertical>
          <n-select
            v-model:value="loadName"
            :options="graphsDropdown"
          ></n-select>
          <div class="flex justify-around">
            <n-button
              type="primary"
              @click="
                replaceOrAddGraph(makeFilePath(loadName), false);
                loading = false;
              "
              v-on:pointerdown.stop=""
            >
              Replace Graph
            </n-button>
            <n-button
              type="primary"
              @click="
                replaceOrAddGraph(makeFilePath(loadName), true);
                loading = false;
              "
              v-on:pointerdown.stop=""
            >
              Add to Graph
            </n-button>
          </div>
        </n-flex>
      </template>
      <template #footer>
        <n-text type="info" strong
          >Note that adding the graph to this graph will create a Custom
          Function Node containing the loaded graph. <br />Replacing the graph
          will delete all nodes currently contained within this graph.</n-text
        >
      </template>
    </n-card>
  </n-modal>
  <n-flex vertical style="width: 100%">
    <n-flex style="height: 100%">
      <NodesDock
        :display-nodes="uiNodes"
        :editor="editor"
        header="Nodes"
        style="width: 25%"
      ></NodesDock>
      <div
        class="rete flex-1"
        ref="container"
        v-on:dragover="
          (ev) => {
            ev.preventDefault();
            if (ev.dataTransfer) ev.dataTransfer.dropEffect = 'copy';
          }
        "
        v-on:drop="
          (ev) => {
            ev.preventDefault();
            if (ev.dataTransfer == null) return;
            const node = JSON.parse(
              ev.dataTransfer.getData('text/plain')
            ) as UINode;
            let toCreate: Nodes | null = null;
            for (let category of uiNodes.values()) {
              if (category && category.has(node.name)) {
                const uiNode = category.get(node.name);
                toCreate = uiNode ? uiNode.get() : null;
              }
            }
            //area.area.setPointerFrom(ev);
            //void area.translate(toCreate.id, area.area.pointer);
            //return;
            if (toCreate === null && node.type === 'SHAPE') {
              switch (node.name) {
                case 'Heart':
                  toCreate = newHeartShape();
                  break;
                case 'Sphere':
                  toCreate = newSphereShape();
                  break;
                case 'Plane':
                  toCreate = newPlaneShape();
                  break;
              }
            } else if (node.type === 'APPLY') {
              switch (node.name) {
                case 'Combine':
                  toCreate = new CombineNode(
                    (id) => {
                      area.update('node', id);
                      editor.addNode(new NothingNode());
                    },
                    (c) => {
                      area.update('control', c.id);
                    }
                  );
                  break;
              }
            }
            if (toCreate) {
              area.area.setPointerFrom(ev);
              addNodeAtMousePosition(
                toCreate,
                area.area.pointer.x,
                area.area.pointer.y
              );
            }
          }
        "
<<<<<<< HEAD
      ></div>
      <n-button><n-icon :component="WaveSawTool"></n-icon></n-button>
=======
      >
        <n-button
          quaternary
          circle
          class="float-right m-2 z-10 mt-7"
          type="primary"
          v-on:click="emit('code')"
        >
          <template #icon>
            <n-icon :component="Code"></n-icon>
          </template>
        </n-button>
      </div>
>>>>>>> 2d69f9b0
    </n-flex>
  </n-flex>
</template><|MERGE_RESOLUTION|>--- conflicted
+++ resolved
@@ -1624,10 +1624,6 @@
             }
           }
         "
-<<<<<<< HEAD
-      ></div>
-      <n-button><n-icon :component="WaveSawTool"></n-icon></n-button>
-=======
       >
         <n-button
           quaternary
@@ -1641,7 +1637,6 @@
           </template>
         </n-button>
       </div>
->>>>>>> 2d69f9b0
     </n-flex>
   </n-flex>
 </template>