<script setup lang="ts">
<<<<<<< HEAD
import { ReactiveFiles } from "@/filesystem/reactive-files";
=======
import { ReactiveFilesystem } from "@/filesystem/reactive-files";
import EditorAndOutput from "@/components/EditorAndOutput.vue";
>>>>>>> eadb2da2
import { markRaw, shallowRef } from "vue";
import { sceneFilesPromise, takeCanvas } from "@/globals";
import type { Engine } from "@/engine/engine";
import { WgpuEngine } from "@/engine/wgpu-engine";

const sceneFiles = shallowRef<ReactiveFilesystem | null>(null);
sceneFilesPromise.then((v) => {
  sceneFiles.value = markRaw(v);
});
const engine = shallowRef<Engine | null>(null);
const canvasElement = takeCanvas();
if (canvasElement === null) {
  window.location.reload();
  throw new Error("Canvas element already used, reloading the site.");
}
WgpuEngine.createEngine(canvasElement).then((v) => {
  engine.value = markRaw(v);
});
</script>

<template>
  <EditorAndOutput
    v-if="sceneFiles !== null && engine !== null && canvasElement !== null"
    :fs="sceneFiles"
    :canvas="canvasElement"
    :engine="engine"
  ></EditorAndOutput>
  <span v-else>Loading...</span>
</template>

<style scoped></style><|MERGE_RESOLUTION|>--- conflicted
+++ resolved
@@ -1,10 +1,5 @@
 <script setup lang="ts">
-<<<<<<< HEAD
-import { ReactiveFiles } from "@/filesystem/reactive-files";
-=======
 import { ReactiveFilesystem } from "@/filesystem/reactive-files";
-import EditorAndOutput from "@/components/EditorAndOutput.vue";
->>>>>>> eadb2da2
 import { markRaw, shallowRef } from "vue";
 import { sceneFilesPromise, takeCanvas } from "@/globals";
 import type { Engine } from "@/engine/engine";
